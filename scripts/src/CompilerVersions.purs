module Registry.Scripts.CompilerVersions where

import Registry.App.Prelude

import ArgParse.Basic (ArgParser)
import ArgParse.Basic as Arg
import Data.Array as Array
import Data.Array.NonEmpty as NEA
import Data.Codec.Argonaut as CA
import Data.Codec.Argonaut.Common as Codec.Common
import Data.Codec.Argonaut.Record as CA.Record
import Data.Codec.Argonaut.Variant as CA.Variant
import Data.Exists as Exists
import Data.Formatter.DateTime as Formatter.DateTime
import Data.Map as Map
import Data.Profunctor as Profunctor
import Data.Semigroup.Foldable as Semigroup.Foldable
import Data.Set as Set
import Data.String as String
import Data.Variant as Variant
import Effect.Class.Console as Console
import Node.FS.Aff as FS.Aff
import Node.Path as Path
import Node.Process as Process
import Registry.App.CLI.Git as Git
import Registry.App.CLI.Purs as Purs
import Registry.App.CLI.PursVersions as PursVersions
import Registry.App.CLI.Tar as Tar
import Registry.App.Effect.Cache (class FsEncodable, class MemoryEncodable, Cache, FsEncoding(..), MemoryEncoding(..))
import Registry.App.Effect.Cache as Cache
import Registry.App.Effect.Env as Env
import Registry.App.Effect.GitHub as GitHub
import Registry.App.Effect.Log (LOG)
import Registry.App.Effect.Log as Log
import Registry.App.Effect.Registry (REGISTRY)
import Registry.App.Effect.Registry as Registry
import Registry.App.Effect.Storage (STORAGE)
import Registry.App.Effect.Storage as Storage
import Registry.Foreign.FSExtra as FS.Extra
import Registry.Foreign.Octokit as Octokit
import Registry.Foreign.Tmp as Tmp
import Registry.Internal.Codec as Internal.Codec
import Registry.Internal.Format as Internal.Format
import Registry.Manifest (Manifest(..))
import Registry.Manifest as Manifest
import Registry.ManifestIndex as ManifestIndex
import Registry.PackageName as PackageName
<<<<<<< HEAD
=======
import Registry.Solver (DependencyIndex)
import Registry.Solver as Solver
>>>>>>> 64e3a6c4
import Registry.Version as Version
import Run (AFF, EFFECT, Run)
import Run as Run
import Run.Except (EXCEPT)
import Run.Except as Except

data TargetCompiler
  = AllCompilers
  | OneCompiler Version

derive instance Eq TargetCompiler

type Arguments =
  { package :: Maybe (Tuple PackageName Version)
  , compiler :: TargetCompiler
  }

parser :: ArgParser Arguments
parser = Arg.fromRecord
  { package: Arg.choose "input (--all-packages or --package)"
      [ Arg.flag [ "--all-packages" ] "Check compiler versions for all packages" $> Nothing
      , Arg.argument [ "--package" ]
          "Check compiler versions for specific package"
          # Arg.unformat "NAME@VERSION" parsePackage
          # map Just
      ]
  , compiler: Arg.choose "input (--all-compilers or --compiler)"
      [ Arg.flag [ "--all-compilers" ] "Check all compiler versions" $> AllCompilers
      , Arg.argument [ "--compiler" ]
          "Check compiler versions for specific package"
          # Arg.unformat "VERSION" Version.parse
          # map OneCompiler
      ]
  }
  where
  parsePackage :: String -> Either String (Tuple PackageName Version)
  parsePackage input = do
    let split = String.split (String.Pattern "@") input
    case Array.length split of
      0 -> Left "Expected package@version but received nothing."
      2 -> do
        rawPackage <- note "Unexpected error" (Array.index split 0)
        package <- lmap (append ("Failed to parse package name '" <> rawPackage <> "': ")) (PackageName.parse rawPackage)
        rawVersion <- note "Unexpected error" (Array.index split 1)
        version <- lmap (append ("Failed to parse version '" <> rawVersion <> "': ")) (Version.parse rawVersion)
        pure $ Tuple package version
      _ -> Left $ "Expected package@version but received an invalid format: " <> input

main :: Effect Unit
main = launchAff_ do
  args <- Array.drop 2 <$> liftEffect Process.argv
  let description = "A script for determining the supported compiler versions for packages."
  arguments <- case Arg.parseArgs "compiler-versions" description parser args of
    Left err -> Console.log (Arg.printArgError err) *> liftEffect (Process.exit 1)
    Right command -> pure command

  -- Environment
  _ <- Env.loadEnvFile ".env"
  token <- Env.lookupRequired Env.githubToken
  resourceEnv <- Env.lookupResourceEnv

  -- Caching
  let cache = Path.concat [ scratchDir, ".cache" ]
  FS.Extra.ensureDirectory cache
  githubCacheRef <- Cache.newCacheRef
  registryCacheRef <- Cache.newCacheRef

  -- GitHub
  octokit <- Octokit.newOctokit token resourceEnv.githubApiUrl

  -- Registry
  debouncer <- Registry.newDebouncer
  let
    registryEnv :: Registry.RegistryEnv
    registryEnv =
      { write: Registry.ReadOnly
      , pull: Git.Autostash
      , repos: Registry.defaultRepos
      , workdir: scratchDir
      , debouncer
      , cacheRef: registryCacheRef
      }

  -- Logging
  now <- nowUTC
  let logDir = Path.concat [ scratchDir, "logs" ]
  FS.Extra.ensureDirectory logDir
  let logFile = "compiler-versions-" <> String.take 19 (Formatter.DateTime.format Internal.Format.iso8601DateTime now) <> ".log"
  let logPath = Path.concat [ logDir, logFile ]
  Console.log $ "Logs available at " <> logPath

  let
    interpret :: Run _ ~> Aff
    interpret =
      Except.catch (\error -> Run.liftEffect (Console.log error *> Process.exit 1))
        >>> Registry.interpret (Registry.handle registryEnv)
        >>> Storage.interpret (Storage.handleReadOnly cache)
        >>> GitHub.interpret (GitHub.handle { octokit, cache, ref: githubCacheRef })
        >>> Cache.interpret _compilationCache (Cache.handleFs cache :: Cache CompilationCache ~> _)
        >>> Log.interpret (\log -> Log.handleTerminal Normal log *> Log.handleFs Verbose logPath log)
        >>> Env.runResourceEnv resourceEnv
        >>> Run.runBaseAff'

  case arguments.package of
    Just (Tuple package version) ->
      interpret $ compilersForPackageVersion package version arguments.compiler
    Nothing -> do
      { failures, results } <- interpret $ compilersForAllPackages arguments.compiler
      let resultsDir = Path.concat [ scratchDir, "results" ]
      FS.Extra.ensureDirectory resultsDir
      let
        resultsFile = "compiler-versions-results-" <> String.take 19 (Formatter.DateTime.format Internal.Format.iso8601DateTime now) <> ".json"
        failuresFile = "compiler-versions-failures-" <> String.take 19 (Formatter.DateTime.format Internal.Format.iso8601DateTime now) <> ".json"
      writeJsonFile (Internal.Codec.packageMap (Internal.Codec.versionMap (CA.array Version.codec))) (Path.concat [ resultsDir, resultsFile ]) results
      writeJsonFile (Internal.Codec.versionMap (CA.array failureCodec)) (Path.concat [ resultsDir, failuresFile ]) failures

compilersForPackageVersion
  :: forall r
   . PackageName
  -> Version
  -> TargetCompiler
  -> Run (REGISTRY + STORAGE + LOG + EXCEPT String + AFF + EFFECT + r) Unit
compilersForPackageVersion package version target = do
  allManifests <- Registry.readAllManifests
  supportedCompilers <- PursVersions.pursVersions
  Log.debug $ "Checking manifest index for " <> formatPackageVersion package version
  Manifest { dependencies } <- Except.rethrow (note "No entry found in manifest index." (ManifestIndex.lookup package version allManifests))
  -- FIXME: Support packages with dependencies once we have compilers versions
  -- in metadata.
  unless (Map.isEmpty dependencies) do
    Log.error "Cannot check package that has dependencies."
    Except.throw "Cannot check package that has dependencies."

  tmp <- Run.liftEffect Tmp.mkTmpDir
  let formattedName = formatPackageVersion package version
  let extractedName = PackageName.print package <> "-" <> Version.print version
  let tarballName = extractedName <> ".tar.gz"
  let tarballPath = Path.concat [ tmp, tarballName ]
  let extractedPath = Path.concat [ tmp, extractedName ]
  let installPath = Path.concat [ tmp, formattedName ]

  Log.debug $ "Installing " <> formattedName
  Storage.download package version tarballPath
  Run.liftEffect $ Tar.extract { cwd: tmp, archive: tarballName }
  Run.liftAff do
    FS.Extra.remove tarballPath
    FS.Aff.rename extractedPath installPath

  Log.debug $ "Installed " <> formatPackageVersion package version
  Log.debug $ "Finding supported compiler versions for " <> formatPackageVersion package version

  let
    checkCompiler compiler = do
      Log.debug $ "Trying to compile " <> formatPackageVersion package version <> " with purs@" <> Version.print compiler
      result <- Run.liftAff $ Purs.callCompiler
        { command: Purs.Compile { globs: [ Path.concat [ formattedName, "src/**/*.purs" ] ] }
        , version: Just compiler
        , cwd: Just tmp
        }
      case result of
        Left _ -> do
          Log.debug $ "Failed to compile " <> formatPackageVersion package version <> " with purs@" <> Version.print compiler
          pure false
        Right _ -> do
          Log.debug $ "Compiled " <> formatPackageVersion package version <> " with purs@" <> Version.print compiler
          pure true

    goCompilerVersions supported compilers = case Array.uncons compilers of
      Nothing -> pure supported
      Just { head, tail } -> do
        success <- checkCompiler head
        if success then
          goCompilerVersions (supported <> [ head ]) tail
        else
          goCompilerVersions supported tail

  supported <- goCompilerVersions [] $ case target of
    AllCompilers -> NEA.toArray supportedCompilers
    OneCompiler compiler -> [ compiler ]

  if Array.null supported then do
    Log.error $ "Could not find supported compiler versions for " <> formatPackageVersion package version
    Run.liftEffect $ Process.exit 1
  else
    Log.info $ "Found supported compiler versions for " <> formatPackageVersion package version <> ": " <> Array.intercalate ", " (map Version.print supported)

compilersForAllPackages :: forall r. TargetCompiler -> Run (COMPILATION_CACHE + REGISTRY + STORAGE + LOG + EXCEPT String + AFF + EFFECT + r) CompilerVersionResults
compilersForAllPackages target = do
  index <- Registry.readAllManifests
  let sortedManifests = Array.mapWithIndex Tuple (ManifestIndex.toSortedArray ManifestIndex.ConsiderRanges index)
  let manifestCount = Array.length sortedManifests
  compilersToCheck <- case target of
    AllCompilers -> PursVersions.pursVersions
    OneCompiler version -> pure (NEA.singleton version)
  supportedForVersion <- map Map.fromFoldable $ for compilersToCheck \compiler -> do
    Log.info $ "Starting checks for compiler " <> Version.print compiler
    Tuple compiler <$> Array.foldM (checkCompilation compiler manifestCount) { failures: [], results: Map.empty } sortedManifests

  let
    results = Map.fromFoldableWith (Map.unionWith append) do
      Tuple compiler supported <- Map.toUnfoldable (map _.results supportedForVersion)
      Tuple package versions <- Map.toUnfoldable supported
      Tuple version _ <- Map.toUnfoldable versions
      [ Tuple package (Map.singleton version [ compiler ]) ]

    failures = map _.failures supportedForVersion

  pure { results, failures }
  where
  -- Adds packages which compile with `version` to the `DependencyIndex`
  checkCompilation :: Version -> Int -> { failures :: Array Failure, results :: DependencyIndex } -> Tuple Int Manifest -> Run _ { failures :: Array Failure, results :: DependencyIndex }
  checkCompilation compiler total { failures: prevFailures, results: prevResults } (Tuple index manifest@(Manifest { name, version, dependencies })) = do
    let progress = fold [ "[", Version.print compiler, " ", show (1 + index), "/", show total, "]" ]
    Log.info $ progress <> " Checking " <> formatPackageVersion name version

    let
      successResult = { failures: prevFailures, results: Map.insertWith Map.union name (Map.singleton version dependencies) prevResults }
      failResult reason = { failures: prevFailures <> [ { name, version, reason } ], results: prevResults }
      runCheckWithCache prevCache = do
        Log.debug $ "Solving " <> PackageName.print name <> "@" <> Version.print version
        case Solver.solve prevResults dependencies of
          Left unsolvable -> do
            Log.debug $ "Could not solve " <> formatPackageVersion name version <> " with manifest " <> printJson Manifest.codec manifest
            Log.debug $ Semigroup.Foldable.foldMap1 (append "\n" <<< Solver.printSolverError) unsolvable
            Cache.put _compilationCache (CompileResult name version) $ case prevCache of
              Nothing -> { failed: Map.singleton compiler CannotSolve, succeeded: Set.empty }
              Just prev -> prev { failed = Map.insert compiler CannotSolve prev.failed }
            pure $ failResult CannotSolve
          Right resolutions -> do
            supported <- installAndBuildWithVersion compiler (Map.insert name version resolutions)
            case supported of
              Nothing -> do
                Log.debug $ "Including package version " <> formatPackageVersion name version
                Cache.put _compilationCache (CompileResult name version) $ case prevCache of
                  Nothing -> { failed: Map.empty, succeeded: Set.singleton compiler }
                  Just prev -> prev { succeeded = Set.insert compiler prev.succeeded }
                pure successResult
              Just reason -> do
                Log.debug $ "Skipping package version " <> formatPackageVersion name version
                Cache.put _compilationCache (CompileResult name version) $ case prevCache of
                  Nothing -> { failed: Map.singleton compiler reason, succeeded: Set.empty }
                  Just prev -> prev { failed = Map.insert compiler reason prev.failed }
                pure $ failResult reason

    Cache.get _compilationCache (CompileResult name version) >>= case _ of
      Just { failed } | Just reason <- Map.lookup compiler failed -> do
        Log.debug "Got failure from cache."
        pure $ failResult reason
      Just { succeeded } | Set.member compiler succeeded -> do
        Log.debug "Got success from cache."
        pure successResult
      cache -> runCheckWithCache cache

  installAndBuildWithVersion :: Version -> Map PackageName Version -> Run _ (Maybe FailureReason)
  installAndBuildWithVersion compiler resolutions = do
    tmp <- Tmp.mkTmpDir
    let dependenciesDir = Path.concat [ tmp, ".registry" ]
    FS.Extra.ensureDirectory dependenciesDir
    Log.debug $ "Created tmp dir for dependencies: " <> dependenciesDir
    let globs = [ Path.concat [ dependenciesDir, "*/src/**/*.purs" ] ]

    Log.debug "Downloading dependencies..."
    forWithIndex_ resolutions \name version -> do
      let
        filename = PackageName.print name <> "-" <> Version.print version <> ".tar.gz"
        filepath = Path.concat [ dependenciesDir, filename ]
      Storage.download name version filepath
      Tar.extract { cwd: dependenciesDir, archive: filename }
      Run.liftAff $ FS.Aff.unlink filepath

    Log.debug $ "Compiling with purs@" <> Version.print compiler <> " and globs " <> String.joinWith " " globs
    compilerOutput <- Run.liftAff $ Purs.callCompiler
      { command: Purs.Compile { globs }
      , version: Just compiler
      , cwd: Just tmp
      }

    FS.Extra.remove tmp

    case compilerOutput of
      Left (Purs.UnknownError error) -> do
        Log.error $ "Failed to compile because of an unknown compiler error: " <> error
        pure $ Just UnknownReason
      Left (Purs.MissingCompiler) ->
        Except.throw "Failed to compile because the compiler was not found."
      Left (Purs.CompilationError errors) -> do
        Log.debug $ "Failed to compile with purs@" <> Version.print compiler <> ": " <> Purs.printCompilerErrors errors
        pure $ Just CannotCompile
      Right _ -> do
        Log.debug $ "Successfully compiled with purs@" <> Version.print compiler
        pure Nothing

type Failure =
  { name :: PackageName
  , version :: Version
  , reason :: FailureReason
  }

failureCodec :: JsonCodec Failure
failureCodec = CA.Record.object "Failure"
  { name: PackageName.codec
  , version: Version.codec
  , reason: failureReasonCodec
  }

type CompilerVersionResults =
  { results :: Map PackageName (Map Version (Array Version))
  , failures :: Map Version (Array Failure)
  }

data FailureReason
  = CannotSolve
  | CannotCompile
  | UnknownReason

derive instance Eq FailureReason

failureReasonCodec :: JsonCodec FailureReason
failureReasonCodec = Profunctor.dimap toVariant fromVariant $ CA.Variant.variantMatch
  { cannotSolve: Left unit
  , cannotCompile: Left unit
  , unknownReason: Left unit
  }
  where
  toVariant = case _ of
    CannotSolve -> Variant.inj (Proxy :: _ "cannotSolve") unit
    CannotCompile -> Variant.inj (Proxy :: _ "cannotCompile") unit
    UnknownReason -> Variant.inj (Proxy :: _ "unknownReason") unit

  fromVariant = Variant.match
    { cannotSolve: \_ -> CannotSolve
    , cannotCompile: \_ -> CannotCompile
    , unknownReason: \_ -> UnknownReason
    }

type CompilationResults =
  { failed :: Map Version FailureReason
  , succeeded :: Set Version
  }

compilationResultsCodec :: JsonCodec CompilationResults
compilationResultsCodec = CA.Record.object "CompilationResults"
  { failed: Internal.Codec.versionMap failureReasonCodec
  , succeeded: Codec.Common.set Version.codec
  }

-- | A key type for caching compilation results
data CompilationCache (c :: Type -> Type -> Type) a = CompileResult PackageName Version (c CompilationResults a)

instance Functor2 c => Functor (CompilationCache c) where
  map k = case _ of
    CompileResult name version a -> CompileResult name version (map2 k a)

instance MemoryEncodable CompilationCache where
  encodeMemory = case _ of
    CompileResult name version next ->
      Exists.mkExists $ Key ("CompileResult__" <> PackageName.print name <> "-" <> Version.print version) next

instance FsEncodable CompilationCache where
  encodeFs = case _ of
    CompileResult name version next ->
      Exists.mkExists $ AsJson ("CompileResult__" <> PackageName.print name <> "-" <> Version.print version) compilationResultsCodec next

type COMPILATION_CACHE r = (compilationCache :: Cache CompilationCache | r)

_compilationCache :: Proxy "compilationCache"
_compilationCache = Proxy<|MERGE_RESOLUTION|>--- conflicted
+++ resolved
@@ -45,11 +45,8 @@
 import Registry.Manifest as Manifest
 import Registry.ManifestIndex as ManifestIndex
 import Registry.PackageName as PackageName
-<<<<<<< HEAD
-=======
 import Registry.Solver (DependencyIndex)
 import Registry.Solver as Solver
->>>>>>> 64e3a6c4
 import Registry.Version as Version
 import Run (AFF, EFFECT, Run)
 import Run as Run
