--- conflicted
+++ resolved
@@ -12,18 +12,11 @@
 import ArgParse.Basic as Arg
 import Control.Apply (lift2)
 import Data.Array as Array
-<<<<<<< HEAD
 import Data.Array.NonEmpty as NonEmptyArray
-import Data.Codec.Argonaut as CA
-import Data.Codec.Argonaut.Common as CA.Common
-import Data.Codec.Argonaut.Record as CA.Record
-import Data.Codec.Argonaut.Variant as CA.Variant
-=======
 import Data.Codec.JSON as CJ
 import Data.Codec.JSON.Common as CJ.Common
 import Data.Codec.JSON.Record as CJ.Record
 import Data.Codec.JSON.Variant as CJ.Variant
->>>>>>> ebf49440
 import Data.Compactable (separate)
 import Data.DateTime (Date, Month(..))
 import Data.DateTime as DateTime
@@ -193,12 +186,8 @@
     # runAppEffects
     # Cache.interpret Legacy.Manifest._legacyCache (Cache.handleMemoryFs { cache, ref: legacyCacheRef })
     # Cache.interpret _importCache (Cache.handleMemoryFs { cache, ref: importCacheRef })
-<<<<<<< HEAD
     # Cache.interpret API._compilerCache (Cache.handleFs cache)
-    # Except.catch (\msg -> Log.error msg *> Run.liftEffect (Process.exit' 1))
-=======
     # Run.Except.catch (\msg -> Log.error msg *> Run.liftEffect (Process.exit' 1))
->>>>>>> ebf49440
     # Comment.interpret Comment.handleLog
     # Log.interpret (\log -> Log.handleTerminal Normal log *> Log.handleFs Verbose logPath log)
     # Env.runResourceEnv resourceEnv
@@ -285,7 +274,6 @@
   let allIndexPackages = ManifestIndex.toSortedArray ManifestIndex.ConsiderRanges importedIndex.registryIndex
   Run.liftAff $ FS.Aff.writeTextFile UTF8 (Path.concat [ scratchDir, "sorted-packages.txt" ]) $ String.joinWith "\n" $ map (\(Manifest { name, version }) -> PackageName.print name <> "@" <> Version.print version) allIndexPackages
 
-<<<<<<< HEAD
   Log.info "Removing packages that previously failed publish or have been published"
   publishable <- do
     allMetadata <- Registry.readAllMetadata
@@ -296,7 +284,7 @@
 
   allCompilers <- PursVersions.pursVersions
   allCompilersRange <- case Range.mk (NonEmptyArray.head allCompilers) (Version.bumpPatch (NonEmptyArray.last allCompilers)) of
-    Nothing -> Except.throw $ "Failed to construct a compiler range from " <> Version.print (NonEmptyArray.head allCompilers) <> " and " <> Version.print (NonEmptyArray.last allCompilers)
+    Nothing -> Run.Except.throw $ "Failed to construct a compiler range from " <> Version.print (NonEmptyArray.head allCompilers) <> " and " <> Version.print (NonEmptyArray.last allCompilers)
     Just range -> do
       Log.info $ "All available compilers range: " <> Range.print range
       pure range
@@ -307,7 +295,7 @@
       let formatted = formatPackageVersion manifest.name manifest.version
       Log.info $ "\n----------\nPUBLISHING: " <> formatted <> "\n----------\n"
       RawVersion ref <- case Map.lookup manifest.version =<< Map.lookup manifest.name importedIndex.packageRefs of
-        Nothing -> Except.throw $ "Unable to recover package ref for " <> formatted
+        Nothing -> Run.Except.throw $ "Unable to recover package ref for " <> formatted
         Just ref -> pure ref
 
       Log.debug "Building dependency index with compiler versions..."
@@ -391,7 +379,7 @@
                         ]
                       pure $ NonEmptySet.fromFoldable1 allCompilers
                     Right compilers -> do
-                      Log.debug $ "Compatible compilers for resolutions of " <> formatted <> ": " <> stringifyJson (CA.array Version.codec) (NonEmptySet.toUnfoldable compilers)
+                      Log.debug $ "Compatible compilers for resolutions of " <> formatted <> ": " <> stringifyJson (CJ.array Version.codec) (NonEmptySet.toUnfoldable compilers)
                       pure compilers
 
               cached <- do
@@ -485,7 +473,7 @@
                   , compiler
                   , resolutions: Just resolutions
                   }
-              Except.runExcept (API.publish (Just legacyIndex) payload) >>= case _ of
+              Run.Except.runExcept (API.publish (Just legacyIndex) payload) >>= case _ of
                 Left error -> do
                   Log.error $ "Failed to publish " <> formatted <> ": " <> error
                   Cache.put _importCache (PublishFailure manifest.name manifest.version) (PublishError error)
@@ -493,47 +481,6 @@
                   Log.info $ "Published " <> formatted
 
   case publishable of
-=======
-  Log.info "Removing packages that previously failed publish"
-  indexPackages <- allIndexPackages # Array.filterA \(Manifest { name, version }) ->
-    isNothing <$> Cache.get _importCache (PublishFailure name version)
-
-  allMetadata <- Registry.readAllMetadata
-
-  -- This record comes from the build directory (.spago) and records information
-  -- from the most recent build.
-  let compiler = unsafeFromRight (Version.parse BuildInfo.pursVersion)
-
-  -- Just a safety check to ensure the compiler used in the pipeline is not too
-  -- low. Should be bumped from time to time to the latest compiler.
-  let minCompiler = unsafeFromRight (Version.parse "0.15.7")
-  when (compiler < minCompiler) do
-    Run.Except.throw $ "Local compiler " <> Version.print compiler <> " is too low (min: " <> Version.print minCompiler <> ")."
-
-  Log.info $ "Using compiler " <> Version.print compiler
-
-  let
-    isPublished { name, version } = hasMetadata allMetadata name version
-    notPublished = indexPackages # Array.filter \(Manifest manifest) -> not (isPublished manifest)
-
-    mkOperation :: Manifest -> Run _ PublishData
-    mkOperation (Manifest manifest) =
-      case Map.lookup manifest.version =<< Map.lookup manifest.name importedIndex.packageRefs of
-        Nothing -> do
-          let formatted = formatPackageVersion manifest.name manifest.version
-          Log.error $ "Unable to recover package ref for " <> formatted
-          Run.Except.throw $ "Failed to create publish operation for " <> formatted
-        Just ref ->
-          pure
-            { location: Just manifest.location
-            , name: manifest.name
-            , ref: un RawVersion ref
-            , compiler
-            , resolutions: Nothing
-            }
-
-  case notPublished of
->>>>>>> ebf49440
     [] -> Log.info "No packages to publish."
     manifests -> do
       Log.info $ Array.foldMap (append "\n")
@@ -543,7 +490,6 @@
         , "----------"
         ]
 
-<<<<<<< HEAD
       legacyIndex <- do
         Log.info "Transitivizing legacy registry..."
         pure
@@ -574,37 +520,6 @@
 writePublishFailures =
   writeJsonFile (packageMap (versionMap jsonValidationErrorCodec)) (Path.concat [ scratchDir, "publish-failures.json" ])
     <<< map (map formatPublishError)
-=======
-      let
-        source = case mode of
-          DryRun -> LegacyPackage
-          GenerateRegistry -> LegacyPackage
-          UpdateRegistry -> CurrentPackage
-
-      void $ for notPublished \(Manifest manifest) -> do
-        let formatted = formatPackageVersion manifest.name manifest.version
-        Log.info $ Array.foldMap (append "\n")
-          [ "----------"
-          , "PUBLISHING: " <> formatted
-          , stringifyJson Location.codec manifest.location
-          , "----------"
-          ]
-        operation <- mkOperation (Manifest manifest)
-
-        result <- Run.Except.runExcept $ API.publish source operation
-        -- TODO: Some packages will fail because the legacy importer does not
-        -- perform all the same validation checks that the publishing flow does.
-        -- What should we do when a package has a valid manifest but fails for
-        -- other reasons? Should they be added to the package validation
-        -- failures and we defer writing the package failures until the import
-        -- has completed?
-        case result of
-          Left error -> do
-            Log.error $ "Failed to publish " <> formatted <> ": " <> error
-            Cache.put _importCache (PublishFailure manifest.name manifest.version) error
-          Right _ -> do
-            Log.info $ "Published " <> formatted
->>>>>>> ebf49440
 
 -- | Record all package failures to the 'package-failures.json' file.
 writePackageFailures :: Map RawPackageName PackageValidationError -> Aff Unit
@@ -767,13 +682,13 @@
 
 derive instance Eq PublishError
 
-publishErrorCodec :: JsonCodec PublishError
-publishErrorCodec = Profunctor.dimap toVariant fromVariant $ CA.Variant.variantMatch
-  { solveFailedCompiler: Right CA.string
-  , solveFailedDependencies: Right CA.string
+publishErrorCodec :: CJ.Codec PublishError
+publishErrorCodec = Profunctor.dimap toVariant fromVariant $ CJ.Variant.variantMatch
+  { solveFailedCompiler: Right CJ.string
+  , solveFailedDependencies: Right CJ.string
   , noCompilersFound: Right compilerFailureMapCodec
-  , unsolvableDependencyCompilers: Right (CA.array groupedByCompilersCodec)
-  , publishError: Right CA.string
+  , unsolvableDependencyCompilers: Right (CJ.array groupedByCompilersCodec)
+  , publishError: Right CJ.string
   }
   where
   toVariant = case _ of
@@ -884,14 +799,17 @@
   , Array.foldMap (\(Tuple key val) -> "\n    - " <> key <> ": " <> show val) (Array.sortBy (comparing snd) (Map.toUnfoldable versions.reason))
   ]
 
-compilerFailureMapCodec :: JsonCodec (Map (NonEmptyArray Version) CompilerFailure)
+compilerFailureMapCodec :: CJ.Codec (Map (NonEmptyArray Version) CompilerFailure)
 compilerFailureMapCodec = do
   let
     print = NonEmptyArray.intercalate "," <<< map Version.print
     parse input = do
       let versions = String.split (String.Pattern ",") input
-      let parsed = Array.mapMaybe (hush <<< Version.parse) versions
-      NonEmptyArray.fromArray parsed
+      let { fail, success } = partitionEithers $ map Version.parse versions
+      case NonEmptyArray.fromArray success of
+        Nothing | Array.null fail -> Left "No versions"
+        Nothing -> Left $ "No versions parsed, some failed: " <> String.joinWith ", " fail
+        Just result -> pure result
   Internal.Codec.strMap "CompilerFailureMap" parse print compilerFailureCodec
 
 type EXCEPT_VERSION :: Row (Type -> Type) -> Row (Type -> Type)
@@ -1005,16 +923,16 @@
 
 type PackagesMetadata = { address :: Address, lastPublished :: Date }
 
-packagesMetadataCodec :: JsonCodec PackagesMetadata
-packagesMetadataCodec = CA.Record.object "PackagesMetadata"
-  { address: CA.Record.object "Address" { owner: CA.string, repo: CA.string }
+packagesMetadataCodec :: CJ.Codec PackagesMetadata
+packagesMetadataCodec = CJ.named "PackagesMetadata" $ CJ.Record.object
+  { address: CJ.named "Address" $ CJ.Record.object { owner: CJ.string, repo: CJ.string }
   , lastPublished: Internal.Codec.iso8601Date
   }
 
 getPackagesMetadata :: forall r. Map RawPackageName String -> Run (EXCEPT String + GITHUB + r) (Map PackageName PackagesMetadata)
 getPackagesMetadata legacyRegistry = do
   associated <- for (Map.toUnfoldableUnordered legacyRegistry) \(Tuple rawName rawUrl) -> do
-    Except.runExceptAt (Proxy :: _ "exceptPackage") (validatePackage rawName rawUrl) >>= case _ of
+    Run.Except.runExceptAt (Proxy :: _ "exceptPackage") (validatePackage rawName rawUrl) >>= case _ of
       Left _ -> pure Nothing
       Right { name, address, tags } -> case Array.head tags of
         Nothing -> pure Nothing
@@ -1146,23 +1064,15 @@
 
 type JsonValidationError =
   { tag :: String
-  , value :: Maybe Json
+  , value :: Maybe JSON
   , reason :: String
   }
 
-<<<<<<< HEAD
-jsonValidationErrorCodec :: JsonCodec JsonValidationError
-jsonValidationErrorCodec = CA.Record.object "JsonValidationError"
-  { tag: CA.string
-  , value: CA.Record.optional CA.json
-  , reason: CA.string
-=======
 jsonValidationErrorCodec :: CJ.Codec JsonValidationError
 jsonValidationErrorCodec = CJ.named "JsonValidationError" $ CJ.Record.object
   { tag: CJ.string
-  , value: CJ.Record.optional CJ.string
+  , value: CJ.Record.optional CJ.json
   , reason: CJ.string
->>>>>>> ebf49440
   }
 
 formatPackageValidationError :: PackageValidationError -> JsonValidationError
@@ -1170,25 +1080,25 @@
   InvalidPackageName ->
     { tag: "InvalidPackageName", value: Nothing, reason }
   InvalidPackageURL url ->
-    { tag: "InvalidPackageURL", value: Just (CA.encode CA.string url), reason }
+    { tag: "InvalidPackageURL", value: Just (CJ.encode CJ.string url), reason }
   PackageURLRedirects { registered } ->
-    { tag: "PackageURLRedirects", value: Just (CA.encode CA.string (registered.owner <> "/" <> registered.repo)), reason }
+    { tag: "PackageURLRedirects", value: Just (CJ.encode CJ.string (registered.owner <> "/" <> registered.repo)), reason }
   CannotAccessRepo address ->
-    { tag: "CannotAccessRepo", value: Just (CA.encode CA.string (address.owner <> "/" <> address.repo)), reason }
+    { tag: "CannotAccessRepo", value: Just (CJ.encode CJ.string (address.owner <> "/" <> address.repo)), reason }
   DisabledPackage ->
     { tag: "DisabledPackage", value: Nothing, reason }
 
 formatVersionValidationError :: VersionValidationError -> JsonValidationError
 formatVersionValidationError { error, reason } = case error of
   InvalidTag tag ->
-    { tag: "InvalidTag", value: Just (CA.encode CA.string tag.name), reason }
+    { tag: "InvalidTag", value: Just (CJ.encode CJ.string tag.name), reason }
   DisabledVersion ->
     { tag: "DisabledVersion", value: Nothing, reason }
   InvalidManifest err -> do
     let errorValue = Legacy.Manifest.printLegacyManifestError err.error
-    { tag: "InvalidManifest", value: Just (CA.encode CA.string errorValue), reason }
+    { tag: "InvalidManifest", value: Just (CJ.encode CJ.string errorValue), reason }
   UnregisteredDependencies names ->
-    { tag: "UnregisteredDependencies", value: Just (CA.encode (CA.array PackageName.codec) names), reason }
+    { tag: "UnregisteredDependencies", value: Just (CJ.encode (CJ.array PackageName.codec) names), reason }
 
 formatPublishError :: PublishError -> JsonValidationError
 formatPublishError = case _ of
@@ -1197,9 +1107,9 @@
   SolveFailedDependencies error ->
     { tag: "SolveFailedDependencies", value: Nothing, reason: error }
   NoCompilersFound versions ->
-    { tag: "NoCompilersFound", value: Just (CA.encode compilerFailureMapCodec versions), reason: "No valid compilers found for publishing." }
+    { tag: "NoCompilersFound", value: Just (CJ.encode compilerFailureMapCodec versions), reason: "No valid compilers found for publishing." }
   UnsolvableDependencyCompilers failed ->
-    { tag: "UnsolvableDependencyCompilers", value: Just (CA.encode (CA.array groupedByCompilersCodec) failed), reason: "Resolved dependencies cannot compile together" }
+    { tag: "UnsolvableDependencyCompilers", value: Just (CJ.encode (CJ.array groupedByCompilersCodec) failed), reason: "Resolved dependencies cannot compile together" }
   PublishError error ->
     { tag: "PublishError", value: Nothing, reason: error }
 
@@ -1345,7 +1255,7 @@
     Right contents -> do
       Log.debug $ "Found spago.yaml file\n" <> contents
       case parseYaml SpagoYaml.spagoYamlCodec contents of
-        Left error -> Except.throw $ "Failed to parse spago.yaml file:\n" <> contents <> "\nwith errors:\n" <> error
+        Left error -> Run.Except.throw $ "Failed to parse spago.yaml file:\n" <> contents <> "\nwith errors:\n" <> error
         Right config -> case SpagoYaml.spagoYamlToManifest config of
           Left err -> do
             Log.warn $ "Failed to convert parsed spago.yaml file to purs.json " <> contents <> "\nwith errors:\n" <> err
@@ -1367,7 +1277,7 @@
      }
   -> Run (COMPILER_CACHE + STORAGE + LOG + AFF + EFFECT + r) (Either (Map Version CompilerFailure) Version)
 findFirstCompiler { source, manifest, resolutions, compilers, installed } = do
-  search <- Except.runExcept $ for (Array.reverse (Array.sort compilers)) \target -> do
+  search <- Run.Except.runExcept $ for (Array.reverse (Array.sort compilers)) \target -> do
     result <- Cache.get API._compilerCache (API.Compilation manifest resolutions target) >>= case _ of
       Nothing -> do
         Log.info $ "Not cached, trying compiler " <> Version.print target
@@ -1386,7 +1296,7 @@
 
     case result of
       Left error -> pure $ Tuple target error
-      Right _ -> Except.throw target
+      Right _ -> Run.Except.throw target
 
   case search of
     Left worked -> pure $ Right worked
@@ -1397,9 +1307,9 @@
   , compilers :: NonEmptySet Version
   }
 
-groupedByCompilersCodec :: JsonCodec GroupedByCompilers
-groupedByCompilersCodec = CA.Record.object "GroupedByCompilers"
-  { compilers: CA.Common.nonEmptySet Version.codec
+groupedByCompilersCodec :: CJ.Codec GroupedByCompilers
+groupedByCompilersCodec = CJ.named "GroupedByCompilers" $ CJ.Record.object
+  { compilers: CJ.Common.nonEmptySet Version.codec
   , packages: Internal.Codec.packageMap Version.codec
   }
 
@@ -1472,15 +1382,5 @@
       let codec = CJ.Common.either versionValidationErrorCodec Manifest.codec
       Exists.mkExists $ AsJson ("ImportManifest__" <> PackageName.print name <> "__" <> version) codec next
     PublishFailure name version next -> do
-<<<<<<< HEAD
       let codec = publishErrorCodec
-      Exists.mkExists $ AsJson ("PublishFailure__" <> PackageName.print name <> "__" <> Version.print version) codec next
-=======
-      let codec = CJ.string
-      Exists.mkExists $ AsJson ("PublishFailureCache__" <> PackageName.print name <> "__" <> Version.print version) codec next
-
-type IMPORT_CACHE r = (importCache :: Cache ImportCache | r)
-
-_importCache :: Proxy "importCache"
-_importCache = Proxy
->>>>>>> ebf49440
+      Exists.mkExists $ AsJson ("PublishFailure__" <> PackageName.print name <> "__" <> Version.print version) codec next