-- | This script attempts to import all package versions for packages listed in
-- | the legacy registry files (ie. bower-packages.json and new-packages.json).
-- |
-- | It can be run in different modes depending on whether you want to generate
-- | the registry from scratch, including uploading packages to the backend or
-- | you just want to iteratively pick up new releases.
module Registry.Scripts.LegacyImporter where

import Registry.App.Prelude

import ArgParse.Basic (ArgParser)
import ArgParse.Basic as Arg
import Control.Apply (lift2)
import Data.Array as Array
import Data.Array.NonEmpty as NonEmptyArray
import Data.Codec.Argonaut as CA
import Data.Codec.Argonaut.Common as CA.Common
import Data.Codec.Argonaut.Record as CA.Record
import Data.Codec.Argonaut.Variant as CA.Variant
import Data.Compactable (separate)
import Data.Exists as Exists
import Data.Filterable (partition)
import Data.Foldable (foldMap)
import Data.Foldable as Foldable
import Data.Formatter.DateTime as Formatter.DateTime
import Data.Function (on)
import Data.FunctorWithIndex (mapWithIndex)
import Data.List as List
import Data.List.NonEmpty as NonEmptyList
import Data.Map as Map
import Data.Ordering (invert)
import Data.Profunctor as Profunctor
import Data.Set as Set
import Data.Set.NonEmpty (NonEmptySet)
import Data.Set.NonEmpty as NonEmptySet
import Data.String as String
import Data.String.CodeUnits as String.CodeUnits
import Data.Variant as Variant
import Effect.Class.Console as Console
import Node.FS.Aff as FS.Aff
import Node.Path as Path
import Node.Process as Process
import Parsing (Parser)
import Parsing as Parsing
import Parsing.Combinators as Parsing.Combinators
import Parsing.Combinators.Array as Parsing.Combinators.Array
import Parsing.String as Parsing.String
import Parsing.String.Basic as Parsing.String.Basic
import Registry.App.API (COMPILER_CACHE)
import Registry.App.API as API
import Registry.App.CLI.Git as Git
import Registry.App.CLI.Purs (CompilerFailure, compilerFailureCodec)
import Registry.App.CLI.Purs as Purs
import Registry.App.CLI.PursVersions as PursVersions
import Registry.App.Effect.Cache (class FsEncodable, class MemoryEncodable, Cache, FsEncoding(..), MemoryEncoding(..))
import Registry.App.Effect.Cache as Cache
import Registry.App.Effect.Comment as Comment
import Registry.App.Effect.Env as Env
import Registry.App.Effect.GitHub (GITHUB)
import Registry.App.Effect.GitHub as GitHub
import Registry.App.Effect.Log (LOG)
import Registry.App.Effect.Log as Log
import Registry.App.Effect.Pursuit as Pursuit
import Registry.App.Effect.Registry as Registry
import Registry.App.Effect.Source as Source
import Registry.App.Effect.Storage (STORAGE)
import Registry.App.Effect.Storage as Storage
import Registry.App.Legacy.LenientVersion (LenientVersion)
import Registry.App.Legacy.LenientVersion as LenientVersion
import Registry.App.Legacy.Manifest (LegacyManifestError(..), LegacyManifestValidationError)
import Registry.App.Legacy.Manifest as Legacy.Manifest
import Registry.App.Legacy.Types (RawPackageName(..), RawVersion(..), rawPackageNameMapCodec, rawVersionMapCodec)
import Registry.Foreign.FSExtra as FS.Extra
import Registry.Foreign.Octokit (Address, Tag)
import Registry.Foreign.Octokit as Octokit
import Registry.Foreign.Tmp as Tmp
import Registry.Internal.Codec (packageMap, versionMap)
import Registry.Internal.Codec as Internal.Codec
import Registry.Internal.Format as Internal.Format
import Registry.Manifest as Manifest
import Registry.ManifestIndex as ManifestIndex
import Registry.PackageName as PackageName
import Registry.Range as Range
import Registry.Solver as Solver
import Registry.Version as Version
import Run (AFF, EFFECT, Run)
import Run as Run
import Run.Except (EXCEPT, Except)
import Run.Except as Except
import Run.Except as Run.Except
import Spago.Core.Config as Spago.Config
import Spago.Yaml as Yaml
import Type.Proxy (Proxy(..))

data ImportMode = DryRun | GenerateRegistry | UpdateRegistry

derive instance Eq ImportMode

parser :: ArgParser ImportMode
parser = Arg.choose "command"
  [ Arg.flag [ "dry-run" ]
      "Run the registry importer without uploading packages or committing files."
      $> DryRun
  , Arg.flag [ "generate-registry" ]
      "Run the registry importer, uploading packages but not committing to metadata or the index."
      $> GenerateRegistry
  , Arg.flag [ "update-registry" ]
      "Run the registry importer, uploading packages and committing to metadata and the index."
      $> UpdateRegistry
  ]

main :: Effect Unit
main = launchAff_ do
  args <- Array.drop 2 <$> liftEffect Process.argv

  let description = "A script for uploading legacy registry packages."
  mode <- case Arg.parseArgs "legacy-importer" description parser args of
    Left err -> Console.log (Arg.printArgError err) *> liftEffect (Process.exit' 1)
    Right command -> pure command

  Env.loadEnvFile ".env"
  resourceEnv <- Env.lookupResourceEnv

  githubCacheRef <- Cache.newCacheRef
  legacyCacheRef <- Cache.newCacheRef
  registryCacheRef <- Cache.newCacheRef
  importCacheRef <- Cache.newCacheRef
  let cache = Path.concat [ scratchDir, ".cache" ]
  FS.Extra.ensureDirectory cache

  -- Set up interpreters according to the import mode. In dry-run mode we don't
  -- allow anyting to be committed or pushed, but data is still written to the
  -- local repository checkouts on disk. In generate-registry mode, tarballs are
  -- uploaded, but nothing is committed. In update-registry mode, tarballs are
  -- uploaded and manifests and metadata are written, committed, and pushed.
  runAppEffects <- do
    debouncer <- Registry.newDebouncer
    let registryEnv pull write = { pull, write, repos: Registry.defaultRepos, workdir: scratchDir, debouncer, cacheRef: registryCacheRef }
    case mode of
      DryRun -> do
        token <- Env.lookupRequired Env.githubToken
        octokit <- Octokit.newOctokit token resourceEnv.githubApiUrl
        pure do
          Registry.interpret (Registry.handle (registryEnv Git.Autostash Registry.ReadOnly))
            >>> Storage.interpret (Storage.handleReadOnly cache)
            >>> Pursuit.interpret Pursuit.handlePure
            >>> Source.interpret (Source.handle Source.Old)
            >>> GitHub.interpret (GitHub.handle { octokit, cache, ref: githubCacheRef })

      GenerateRegistry -> do
        token <- Env.lookupRequired Env.githubToken
        s3 <- lift2 { key: _, secret: _ } (Env.lookupRequired Env.spacesKey) (Env.lookupRequired Env.spacesSecret)
        octokit <- Octokit.newOctokit token resourceEnv.githubApiUrl
        pure do
          Registry.interpret (Registry.handle (registryEnv Git.Autostash (Registry.CommitAs (Git.pacchettibottiCommitter token))))
            >>> Storage.interpret (Storage.handleS3 { s3, cache })
            >>> Pursuit.interpret Pursuit.handlePure
            >>> Source.interpret (Source.handle Source.Old)
            >>> GitHub.interpret (GitHub.handle { octokit, cache, ref: githubCacheRef })

      UpdateRegistry -> do
        token <- Env.lookupRequired Env.pacchettibottiToken
        s3 <- lift2 { key: _, secret: _ } (Env.lookupRequired Env.spacesKey) (Env.lookupRequired Env.spacesSecret)
        octokit <- Octokit.newOctokit token resourceEnv.githubApiUrl
        pure do
          Registry.interpret (Registry.handle (registryEnv Git.ForceClean (Registry.CommitAs (Git.pacchettibottiCommitter token))))
            >>> Storage.interpret (Storage.handleS3 { s3, cache })
            >>> Pursuit.interpret (Pursuit.handleAff token)
            >>> Source.interpret (Source.handle Source.Recent)
            >>> GitHub.interpret (GitHub.handle { octokit, cache, ref: githubCacheRef })

  -- Logging setup
  let logDir = Path.concat [ scratchDir, "logs" ]
  FS.Extra.ensureDirectory logDir
  now <- nowUTC

  let
    logFile = "legacy-importer-" <> String.take 19 (Formatter.DateTime.format Internal.Format.iso8601DateTime now) <> ".log"
    logPath = Path.concat [ logDir, logFile ]

  runLegacyImport logPath
    # runAppEffects
    # Cache.interpret Legacy.Manifest._legacyCache (Cache.handleMemoryFs { cache, ref: legacyCacheRef })
    # Cache.interpret _importCache (Cache.handleMemoryFs { cache, ref: importCacheRef })
<<<<<<< HEAD
    # Cache.interpret API._compilerCache (Cache.handleFs cache)
    # Except.catch (\msg -> Log.error msg *> Run.liftEffect (Process.exit 1))
=======
    # Except.catch (\msg -> Log.error msg *> Run.liftEffect (Process.exit' 1))
>>>>>>> d7d35c94
    # Comment.interpret Comment.handleLog
    # Log.interpret (\log -> Log.handleTerminal Normal log *> Log.handleFs Verbose logPath log)
    # Env.runResourceEnv resourceEnv
    # Run.runBaseAff'

runLegacyImport :: forall r. FilePath -> Run (API.PublishEffects + IMPORT_CACHE + r) Unit
runLegacyImport logs = do
  Log.info "Starting legacy import!"
  Log.info $ "Logs available at " <> logs

  Log.info "Ensuring the registry is well-formed..."

  let
    hasMetadata allMetadata package version = case Map.lookup package allMetadata of
      Nothing -> false
      Just (Metadata m) -> isJust (Map.lookup version m.published) || isJust (Map.lookup version m.unpublished)

  _ <- do
    allManifests <- Registry.readAllManifests
    allMetadata <- Registry.readAllMetadata
    -- To ensure the metadata and registry index are always in sync, we remove
    -- any entries from the registry index that don't have accompanying metadata
    let mismatched = mapWithIndex (Map.filterKeys <<< not <<< hasMetadata allMetadata) $ ManifestIndex.toMap allManifests
    unless (Map.isEmpty mismatched) do
      Log.info "Removing entries from the manifest index that don't have accompanying metadata..."
      void $ forWithIndex mismatched \package versions ->
        forWithIndex versions \version _ -> do
          Log.debug $ "Found mismatch: " <> formatPackageVersion package version
          Registry.deleteManifest package version

  Log.info "Reading legacy registry..."
  legacyRegistry <- do
    { bower, new } <- Registry.readLegacyRegistry
    let allPackages = Map.union bower new
    let fixupNames = mapKeys (RawPackageName <<< stripPureScriptPrefix)
    pure $ fixupNames allPackages

  Log.info $ "Read " <> show (Set.size (Map.keys legacyRegistry)) <> " package names from the legacy registry."
  importedIndex <- importLegacyRegistry legacyRegistry

  Log.info "Writing package and version failures to disk..."
  Run.liftAff $ writePackageFailures importedIndex.failedPackages
  Run.liftAff $ writeVersionFailures importedIndex.failedVersions

  let metadataPackage = unsafeFromRight (PackageName.parse "metadata")
  let pursPackage = unsafeFromRight (PackageName.parse "purs")
  for_ [ metadataPackage, pursPackage ] \package ->
    Registry.readMetadata package >>= case _ of
      Nothing -> do
        Log.info $ "Writing empty metadata file for " <> PackageName.print package
        let location = GitHub { owner: "purescript", repo: "purescript-" <> PackageName.print package, subdir: Nothing }
        let entry = Metadata { location, owners: Nothing, published: Map.empty, unpublished: Map.empty }
        Registry.writeMetadata package entry
      Just _ -> pure unit

  Log.info "Ready for upload!"
  let importStats = formatImportStats $ calculateImportStats legacyRegistry importedIndex
  Log.info importStats
  Run.liftAff $ FS.Aff.writeTextFile UTF8 (Path.concat [ scratchDir, "import-stats.txt" ]) importStats

  Log.info "Sorting packages for upload..."
  let allIndexPackages = ManifestIndex.toSortedArray ManifestIndex.ConsiderRanges importedIndex.registryIndex

  Log.info "Removing packages that previously failed publish or have been published"
  publishable <- do
    allMetadata <- Registry.readAllMetadata
    allIndexPackages # Array.filterA \(Manifest { name, version }) -> do
      Cache.get _importCache (PublishFailure name version) >>= case _ of
        Nothing -> pure $ not $ hasMetadata allMetadata name version
        Just _ -> pure false

  allCompilers <- PursVersions.pursVersions
  allCompilersRange <- case Range.mk (NonEmptyArray.head allCompilers) (NonEmptyArray.last allCompilers) of
    Nothing -> Except.throw $ "Failed to construct a compiler range from " <> Version.print (NonEmptyArray.head allCompilers) <> " and " <> Version.print (NonEmptyArray.last allCompilers)
    Just range -> do
      Log.info $ "All available compilers range: " <> Range.print range
      pure range

  let
    publishLegacyPackage :: Manifest -> Run _ Unit
    publishLegacyPackage (Manifest manifest) = do
      let formatted = formatPackageVersion manifest.name manifest.version
      Log.info $ "\n----------\nPUBLISHING: " <> formatted <> "\n----------\n"
      RawVersion ref <- case Map.lookup manifest.version =<< Map.lookup manifest.name importedIndex.packageRefs of
        Nothing -> Except.throw $ "Unable to recover package ref for " <> formatted
        Just ref -> pure ref

      Log.debug "Building dependency index with compiler versions..."
      compilerIndex <- API.readCompilerIndex

      Log.debug $ "Solving dependencies for " <> formatted
      case Solver.solveWithCompiler allCompilersRange compilerIndex manifest.dependencies of
        Left unsolvable -> do
          let errors = map Solver.printSolverError $ NonEmptyList.toUnfoldable unsolvable
          Log.warn $ "Could not solve " <> formatted <> Array.foldMap (append "\n") errors
          let isCompilerSolveError = String.contains (String.Pattern "Conflict in version ranges for purs:")
          let { fail: nonCompiler } = partitionEithers $ map (\error -> if isCompilerSolveError error then Right error else Left error) errors
          let joined = String.joinWith " " errors
          Cache.put _importCache (PublishFailure manifest.name manifest.version) (if Array.null nonCompiler then SolveFailedCompiler joined else SolveFailedDependencies joined)
        Right (Tuple _ resolutions) -> do
          Log.debug $ "Solved " <> formatted <> " with resolutions " <> printJson (Internal.Codec.packageMap Version.codec) resolutions <> "\nfrom dependency list\n" <> printJson (Internal.Codec.packageMap Range.codec) manifest.dependencies
          possibleCompilers <-
            if Map.isEmpty manifest.dependencies then do
              Log.debug "No dependencies to determine ranges, so all compilers are potentially compatible."
              pure $ NonEmptySet.fromFoldable1 allCompilers
            else do
              Log.debug "No compiler version was produced by the solver, so all compilers are potentially compatible."
              allMetadata <- Registry.readAllMetadata
              case compatibleCompilers allMetadata resolutions of
                Left [] -> do
                  Log.debug "No dependencies to determine ranges, so all compilers are potentially compatible."
                  pure $ NonEmptySet.fromFoldable1 allCompilers
                Left errors -> do
                  let
                    printError { packages, compilers } = do
                      let key = String.joinWith ", " $ foldlWithIndex (\name prev version -> Array.cons (formatPackageVersion name version) prev) [] packages
                      let val = String.joinWith ", " $ map Version.print $ NonEmptySet.toUnfoldable compilers
                      key <> " support compilers " <> val
                  Cache.put _importCache (PublishFailure manifest.name manifest.version) (UnsolvableDependencyCompilers errors)
                  Except.throw $ Array.fold
                    [ "Resolutions admit no overlapping compiler versions so your package cannot be compiled:\n"
                    , Array.foldMap (append "\n  - " <<< printError) errors
                    ]
                Right compilers -> do
                  Log.debug $ "Compatible compilers for resolutions of " <> formatted <> ": " <> stringifyJson (CA.array Version.codec) (NonEmptySet.toUnfoldable compilers)
                  pure compilers

          cached <- do
            cached <- for (NonEmptySet.toUnfoldable possibleCompilers) \compiler ->
              Cache.get API._compilerCache (API.Compilation (Manifest manifest) resolutions compiler) >>= case _ of
                Nothing -> pure Nothing
                Just { result: Left _ } -> pure Nothing
                Just { target, result: Right _ } -> pure $ Just target
            pure $ NonEmptyArray.fromArray $ Array.catMaybes cached

          selected <- case cached of
            Just prev -> do
              let selected = NonEmptyArray.last prev
              Log.debug $ "Found successful cached compilation for " <> formatted <> " and chose " <> Version.print selected
              pure $ Right selected
            Nothing -> do
              Log.debug $ "No cached compilation for " <> formatted <> ", so compiling with all compilers to find first working one."
              Log.debug "Fetching source and installing dependencies to test compilers"
              tmp <- Tmp.mkTmpDir
              { path } <- Source.fetch tmp manifest.location ref
              Log.debug $ "Downloaded source to " <> path
              Log.debug "Downloading dependencies..."
              let installDir = Path.concat [ tmp, ".registry" ]
              FS.Extra.ensureDirectory installDir
              API.installBuildPlan resolutions installDir
              Log.debug $ "Installed to " <> installDir
              Log.debug "Trying compilers one-by-one..."
              selected <- findFirstCompiler
                { source: path
                , installed: installDir
                , compilers: NonEmptySet.toUnfoldable possibleCompilers
                , resolutions
                , manifest: Manifest manifest
                }
              FS.Extra.remove tmp
              pure selected

          case selected of
            Left failures -> do
              let
                collected :: Map (NonEmptyArray Version) CompilerFailure
                collected = do
                  let
                    foldFn prev xs = do
                      let Tuple _ failure = NonEmptyArray.head xs
                      let key = map fst xs
                      Map.insert key failure prev
                  Array.foldl foldFn Map.empty $ Array.groupAllBy (compare `on` snd) (Map.toUnfoldable failures)
              Log.error $ "Failed to find any valid compilers for publishing:\n" <> printJson compilerFailureMapCodec collected
              Cache.put _importCache (PublishFailure manifest.name manifest.version) (NoCompilersFound collected)
            Right compiler -> do
              Log.debug $ "Selected " <> Version.print compiler <> " for publishing."
              let
                payload =
                  { name: manifest.name
                  , location: Just manifest.location
                  , ref
                  , compiler
                  , resolutions: Just resolutions
                  }
              Except.runExcept (API.publish payload) >>= case _ of
                Left error -> do
                  Log.error $ "Failed to publish " <> formatted <> ": " <> error
                  Cache.put _importCache (PublishFailure manifest.name manifest.version) (PublishError error)
                Right _ -> do
                  Log.info $ "Published " <> formatted

  case publishable of
    [] -> Log.info "No packages to publish."
    manifests -> do
      Log.info $ Array.foldMap (append "\n")
        [ "----------"
        , "AVAILABLE TO PUBLISH"
        , Array.foldMap (\(Manifest { name, version }) -> "\n  - " <> formatPackageVersion name version) manifests
        , "----------"
        ]

      void $ for manifests publishLegacyPackage

      Log.info "Finished publishing! Collecting all publish failures and writing to disk."
      let
        collectError prev (Manifest { name, version }) = do
          Cache.get _importCache (PublishFailure name version) >>= case _ of
            Nothing -> pure prev
            Just error -> pure $ Map.insertWith Map.union name (Map.singleton version error) prev
      failures <- Array.foldM collectError Map.empty allIndexPackages
      Run.liftAff $ writePublishFailures failures

      let publishStats = formatPublishFailureStats importedIndex.registryIndex failures
      Log.info publishStats
      Run.liftAff $ FS.Aff.writeTextFile UTF8 (Path.concat [ scratchDir, "publish-stats.txt" ]) publishStats

-- | Record all package failures to the 'package-failures.json' file.
writePublishFailures :: Map PackageName (Map Version PublishError) -> Aff Unit
writePublishFailures =
  writeJsonFile (packageMap (versionMap jsonValidationErrorCodec)) (Path.concat [ scratchDir, "publish-failures.json" ])
    <<< map (map formatPublishError)

-- | Record all package failures to the 'package-failures.json' file.
writePackageFailures :: Map RawPackageName PackageValidationError -> Aff Unit
writePackageFailures =
  writeJsonFile (rawPackageNameMapCodec jsonValidationErrorCodec) (Path.concat [ scratchDir, "package-failures.json" ])
    <<< map formatPackageValidationError

-- | Record all version failures to the 'version-failures.json' file.
writeVersionFailures :: Map RawPackageName (Map RawVersion VersionValidationError) -> Aff Unit
writeVersionFailures =
  writeJsonFile (rawPackageNameMapCodec (rawVersionMapCodec jsonValidationErrorCodec)) (Path.concat [ scratchDir, "version-failures.json" ])
    <<< map (map formatVersionValidationError)

type LegacyRegistry = Map RawPackageName String

type ImportedIndex =
  { failedPackages :: Map RawPackageName PackageValidationError
  , failedVersions :: Map RawPackageName (Map RawVersion VersionValidationError)
  , reservedPackages :: Map PackageName Location
  , registryIndex :: ManifestIndex
  , packageRefs :: Map PackageName (Map Version RawVersion)
  }

-- | Construct a valid registry index containing manifests for all packages from
-- | the legacy registry files. This function also collects import errors for
-- | packages and package versions and reports packages that are present in the
-- | legacy registry but not in the resulting registry.
importLegacyRegistry :: forall r. LegacyRegistry -> Run (API.PublishEffects + IMPORT_CACHE + r) ImportedIndex
importLegacyRegistry legacyRegistry = do
  Log.info "Importing legacy registry manifests (this will take a while if you do not have a cache)"
  manifests <- forWithIndex legacyRegistry buildLegacyPackageManifests

  let
    separatedPackages :: { left :: Map RawPackageName PackageValidationError, right :: Map RawPackageName (Map RawVersion _) }
    separatedPackages = separate manifests

    separatedVersions :: { left :: Map RawPackageName (Map RawVersion VersionValidationError), right :: Map RawPackageName (Map RawVersion Manifest) }
    separatedVersions =
      separatedPackages.right # flip foldlWithIndex { left: Map.empty, right: Map.empty } \key acc next -> do
        let { left, right } = separate next
        { left: if Map.isEmpty left then acc.left else Map.insert key left acc.left
        , right: if Map.isEmpty right then acc.right else Map.insert key right acc.right
        }

    validLegacyManifests :: Set Manifest
    validLegacyManifests = Set.fromFoldable $ foldMap Map.values $ Map.values separatedVersions.right

    -- The raw ref strings associated with the input package names and versions
    packageRefs :: Map PackageName (Map Version RawVersion)
    packageRefs = Map.fromFoldableWith Map.union do
      Tuple _ rawVersions <- Map.toUnfoldable separatedVersions.right
      Tuple rawVersion (Manifest manifest) <- Map.toUnfoldable rawVersions
      [ Tuple manifest.name (Map.singleton manifest.version rawVersion) ]

    -- A 'checked' index is one where we have verified that all dependencies
    -- are self-contained within the registry.
    Tuple unsatisfied validIndex = ManifestIndex.maximalIndex ManifestIndex.ConsiderRanges validLegacyManifests

    -- The list of all packages that were present in the legacy registry files,
    -- but which have no versions present in the fully-imported registry.
    reservedPackages :: Map PackageName Location
    reservedPackages =
      Map.fromFoldable $ Array.mapMaybe reserved $ Map.toUnfoldable legacyRegistry
      where
      reserved (Tuple (RawPackageName name) address) = do
        packageName <- hush $ PackageName.parse name
        guard $ isNothing $ Map.lookup packageName $ ManifestIndex.toMap validIndex
        { owner, repo } <- hush $ Parsing.runParser address legacyRepoParser
        pure (Tuple packageName (GitHub { owner, repo, subdir: Nothing }))

    -- The list of all packages that could not be included because of an error
    -- with the overall package, prior to fetching any versions.
    packageFailures :: Map RawPackageName PackageValidationError
    packageFailures = separatedPackages.left

    -- The list of all package versions that could not be included because of
    -- an error with the specific version. Includes failures to fetch or parse
    -- manifest files as well as valid manifests that contain dependencies that
    -- are not in the registry.
    versionFailures :: Map RawPackageName (Map RawVersion VersionValidationError)
    versionFailures = do
      let
        foldFn acc fail = do
          let error = { error: UnregisteredDependencies fail.dependencies, reason: "Contains dependencies that are not registered." }
          Map.insertWith Map.union fail.package (Map.singleton fail.version error) acc
        dependencyFailures =
          Array.foldl foldFn Map.empty do
            Tuple name versions <- Map.toUnfoldable unsatisfied
            Tuple version deps <- Map.toUnfoldable versions
            let ref = unsafeFromJust (Map.lookup name packageRefs >>= Map.lookup version)
            [ { package: RawPackageName (PackageName.print name), version: ref, dependencies: Array.fromFoldable $ Map.keys deps } ]
      Map.unionWith Map.union separatedVersions.left dependencyFailures

  pure
    { failedPackages: packageFailures
    , failedVersions: versionFailures
    , reservedPackages: reservedPackages
    , registryIndex: validIndex
    , packageRefs
    }

-- | Attempt to build valid manifests for all releases associated with the given
-- | legacy package. This will result in a package error if versions could not
-- | be fetched in the first place. Otherwise, it will produce errors for all
-- | versions that don't produce valid manifests, and manifests for all that do.
buildLegacyPackageManifests
  :: forall r
   . RawPackageName
  -> String
  -> Run (API.PublishEffects + IMPORT_CACHE + r) (Either PackageValidationError (Map RawVersion (Either VersionValidationError Manifest)))
buildLegacyPackageManifests rawPackage rawUrl = Run.Except.runExceptAt _exceptPackage do
  Log.info $ "Processing " <> un RawPackageName rawPackage
  package <- validatePackage rawPackage rawUrl

  let
    location :: Location
    location = GitHub { owner: package.address.owner, repo: package.address.repo, subdir: Nothing }

    buildManifestForVersion :: Tag -> Run _ (Either VersionValidationError Manifest)
    buildManifestForVersion tag = Run.Except.runExceptAt _exceptVersion do
      version <- exceptVersion $ validateVersion tag

      -- TODO: This will use the manifest for the package version from the
      -- registry, without trying to produce a legacy manifest. However, we may
      -- want to always attempt to produce a legacy manifest. If we can produce
      -- one we compare it to the existing entry, failing if there is a
      -- difference; if we can't, we warn and fall back to the existing entry.
      Registry.readManifest package.name (LenientVersion.version version) >>= case _ of
        Just manifest -> pure manifest
        Nothing -> Cache.get _importCache (ImportManifest package.name (RawVersion tag.name)) >>= case _ of
          Just cached -> exceptVersion cached
          Nothing -> do
            -- While technically not 'legacy', we do need to handle packages with
            -- spago.yaml files because they've begun to pop up since the registry
            -- alpha began and we don't want to drop them when doing a re-import.
            fetchSpagoYaml package.address (RawVersion tag.name) >>= case _ of
              Just manifest -> do
                Log.debug $ "Built manifest from discovered spago.yaml file."
                Cache.put _importCache (ImportManifest package.name (RawVersion tag.name)) (Right manifest)
                pure manifest
              Nothing -> do
                Log.debug $ "Building manifest in legacy import because there is no registry entry, spago.yaml, or cached result: " <> formatPackageVersion package.name (LenientVersion.version version)
                manifest <- Run.Except.runExceptAt _exceptVersion do
                  exceptVersion $ validateVersionDisabled package.name version
                  legacyManifest <- do
                    Legacy.Manifest.fetchLegacyManifest package.name package.address (RawVersion tag.name) >>= case _ of
                      Left error -> throwVersion { error: InvalidManifest error, reason: "Legacy manifest could not be parsed." }
                      Right result -> pure result
                  pure $ Legacy.Manifest.toManifest package.name (LenientVersion.version version) location legacyManifest
                case manifest of
                  Left err -> Log.info $ "Failed to build manifest for " <> PackageName.print package.name <> "@" <> tag.name <> ": " <> printJson versionValidationErrorCodec err
                  Right val -> Log.info $ "Built manifest for " <> PackageName.print package.name <> "@" <> tag.name <> ":\n" <> printJson Manifest.codec val
                Cache.put _importCache (ImportManifest package.name (RawVersion tag.name)) manifest
                exceptVersion manifest

  manifests <- for package.tags \tag -> do
    manifest <- buildManifestForVersion tag
    pure (Tuple (RawVersion tag.name) manifest)

  pure $ Map.fromFoldable manifests

data PublishError
  = SolveFailedDependencies String
  | SolveFailedCompiler String
  | NoCompilersFound (Map (NonEmptyArray Version) CompilerFailure)
  | UnsolvableDependencyCompilers (Array GroupedByCompilers)
  | PublishError String

derive instance Eq PublishError

publishErrorCodec :: JsonCodec PublishError
publishErrorCodec = Profunctor.dimap toVariant fromVariant $ CA.Variant.variantMatch
  { solveFailedCompiler: Right CA.string
  , solveFailedDependencies: Right CA.string
  , noCompilersFound: Right compilerFailureMapCodec
  , unsolvableDependencyCompilers: Right (CA.array groupedByCompilersCodec)
  , publishError: Right CA.string
  }
  where
  toVariant = case _ of
    SolveFailedDependencies error -> Variant.inj (Proxy :: _ "solveFailedDependencies") error
    SolveFailedCompiler error -> Variant.inj (Proxy :: _ "solveFailedCompiler") error
    NoCompilersFound failed -> Variant.inj (Proxy :: _ "noCompilersFound") failed
    UnsolvableDependencyCompilers group -> Variant.inj (Proxy :: _ "unsolvableDependencyCompilers") group
    PublishError error -> Variant.inj (Proxy :: _ "publishError") error

  fromVariant = Variant.match
    { solveFailedDependencies: SolveFailedDependencies
    , solveFailedCompiler: SolveFailedCompiler
    , noCompilersFound: NoCompilersFound
    , unsolvableDependencyCompilers: UnsolvableDependencyCompilers
    , publishError: PublishError
    }

formatPublishFailureStats :: ManifestIndex -> Map PackageName (Map Version PublishError) -> String
formatPublishFailureStats importedIndex results = do
  let
    index :: Map PackageName (Map Version Manifest)
    index = ManifestIndex.toMap importedIndex

    countVersions :: forall a. Map PackageName (Map Version a) -> Int
    countVersions = Array.foldl (\prev (Tuple _ versions) -> prev + Map.size versions) 0 <<< Map.toUnfoldable

    startPackages :: Int
    startPackages = Map.size index

    startVersions :: Int
    startVersions = countVersions index

    failedPackages :: Int
    failedPackages = Map.size results

    failedVersions :: Int
    failedVersions = countVersions results

    removedPackages :: Int
    removedPackages = Map.size index - Map.size results

    countByFailure :: Map String Int
    countByFailure = do
      let
        toKey = case _ of
          SolveFailedDependencies _ -> "Solving failed (dependencies)"
          SolveFailedCompiler _ -> "Solving failed (compiler)"
          NoCompilersFound _ -> "No compilers usable for publishing"
          UnsolvableDependencyCompilers _ -> "Dependency compiler conflict"
          PublishError _ -> "Publishing failed"

        foldFn prev (Tuple _ versions) =
          Array.foldl (\prevCounts (Tuple _ error) -> Map.insertWith (+) (toKey error) 1 prevCounts) prev (Map.toUnfoldable versions)

      Array.foldl foldFn Map.empty (Map.toUnfoldable results)

  String.joinWith "\n"
    [ "--------------------"
    , "PUBLISH FAILURES"
    , "--------------------"
    , ""
    , "PACKAGES: " <> show failedPackages <> " out of " <> show startPackages <> " failed (" <> show removedPackages <> " packages have zero usable versions)."
    , "VERSIONS: " <> show failedVersions <> " out of " <> show startVersions <> " failed."
    , Array.foldMap (\(Tuple key val) -> "\n  - " <> key <> ": " <> show val) (Map.toUnfoldable countByFailure)
    ]

compilerFailureMapCodec :: JsonCodec (Map (NonEmptyArray Version) CompilerFailure)
compilerFailureMapCodec = do
  let
    print = NonEmptyArray.intercalate "," <<< map Version.print
    parse input = do
      let versions = String.split (String.Pattern ",") input
      let parsed = Array.mapMaybe (hush <<< Version.parse) versions
      NonEmptyArray.fromArray parsed
  Internal.Codec.strMap "CompilerFailureMap" parse print compilerFailureCodec

type EXCEPT_VERSION :: Row (Type -> Type) -> Row (Type -> Type)
type EXCEPT_VERSION r = (exceptVersion :: Except VersionValidationError | r)

_exceptVersion = Proxy :: Proxy "exceptVersion"

throwVersion :: forall r a. VersionValidationError -> Run (EXCEPT_VERSION + r) a
throwVersion = Run.Except.throwAt _exceptVersion

exceptVersion :: forall r a. Either VersionValidationError a -> Run (EXCEPT_VERSION + r) a
exceptVersion = Run.Except.rethrowAt _exceptVersion

type VersionValidationError = { error :: VersionError, reason :: String }

versionValidationErrorCodec :: JsonCodec VersionValidationError
versionValidationErrorCodec = CA.Record.object "VersionValidationError"
  { error: versionErrorCodec
  , reason: CA.string
  }

-- | An error that affects a specific package version
data VersionError
  = InvalidTag Tag
  | DisabledVersion
  | InvalidManifest LegacyManifestValidationError
  | UnregisteredDependencies (Array PackageName)

versionErrorCodec :: JsonCodec VersionError
versionErrorCodec = Profunctor.dimap toVariant fromVariant $ CA.Variant.variantMatch
  { invalidTag: Right $ CA.Record.object "Tag"
      { name: CA.string
      , sha: CA.string
      , url: CA.string
      }
  , disabledVersion: Left unit
  , invalidManifest: Right $ CA.Record.object "LegacyManifestValidationError"
      { error: Legacy.Manifest.legacyManifestErrorCodec
      , reason: CA.string
      }
  , unregisteredDependencies: Right (CA.array PackageName.codec)
  }
  where
  toVariant = case _ of
    InvalidTag tag -> Variant.inj (Proxy :: _ "invalidTag") tag
    DisabledVersion -> Variant.inj (Proxy :: _ "disabledVersion") unit
    InvalidManifest inner -> Variant.inj (Proxy :: _ "invalidManifest") inner
    UnregisteredDependencies inner -> Variant.inj (Proxy :: _ "unregisteredDependencies") inner

  fromVariant = Variant.match
    { invalidTag: InvalidTag
    , disabledVersion: \_ -> DisabledVersion
    , invalidManifest: InvalidManifest
    , unregisteredDependencies: UnregisteredDependencies
    }

validateVersionDisabled :: PackageName -> LenientVersion -> Either VersionValidationError Unit
validateVersionDisabled package version =
  case Map.lookup (Tuple package (LenientVersion.raw version)) disabledPackageVersions of
    Nothing -> pure unit
    Just reason -> Left { error: DisabledVersion, reason }
  where
  disabledPackageVersions :: Map (Tuple PackageName String) String
  disabledPackageVersions = Map.fromFoldable
    [ Tuple (disabled "concur-core" "v0.3.9") noSrcDirectory
    , Tuple (disabled "concur-react" "v0.3.9") noSrcDirectory
    , Tuple (disabled "pux-devtool" "v5.0.0") noSrcDirectory
    , Tuple (disabled "endpoints-express" "0.0.1") noSrcDirectory
    , Tuple (disabled "argonaut-aeson-generic" "0.4.0") "Does not compile."
    , Tuple (disabled "batteries-core" "0.3.0") "Does not solve."
    ]
    where
    noSrcDirectory = "Does not contain a 'src' directory."
    disabled name = Tuple (unsafeFromRight $ PackageName.parse name)

validateVersion :: Tag -> Either VersionValidationError LenientVersion
validateVersion tag =
  LenientVersion.parse tag.name # lmap \parseError ->
    { error: InvalidTag tag
    , reason: parseError
    }

type EXCEPT_PACKAGE :: Row (Type -> Type) -> Row (Type -> Type)
type EXCEPT_PACKAGE r = (exceptPackage :: Except PackageValidationError | r)

_exceptPackage = Proxy :: Proxy "exceptPackage"

throwPackage :: forall r a. PackageValidationError -> Run (EXCEPT_PACKAGE + r) a
throwPackage = Run.Except.throwAt _exceptPackage

exceptPackage :: forall r a. Either PackageValidationError a -> Run (EXCEPT_PACKAGE + r) a
exceptPackage = Run.Except.rethrowAt _exceptPackage

type PackageValidationError = { error :: PackageError, reason :: String }

-- | An error that affects an entire package
data PackageError
  = InvalidPackageName
  | InvalidPackageURL String
  | PackageURLRedirects { registered :: Address, received :: Address }
  | CannotAccessRepo Address
  | DisabledPackage

derive instance Eq PackageError

type PackageResult =
  { name :: PackageName
  , address :: Address
  , tags :: Array Tag
  }

validatePackage :: forall r. RawPackageName -> String -> Run (GITHUB + EXCEPT_PACKAGE + EXCEPT String + r) PackageResult
validatePackage rawPackage rawUrl = do
  name <- exceptPackage $ validatePackageName rawPackage
  exceptPackage $ validatePackageDisabled name
  address <- exceptPackage $ validatePackageAddress rawUrl
  tags <- fetchPackageTags address
  -- We do not allow packages that redirect from their registered location elsewhere. The package
  -- transferrer will handle automatically transferring these packages.
  case Array.head tags of
    Nothing -> pure { name, address, tags }
    Just tag -> do
      tagAddress <- exceptPackage case tagUrlToRepoUrl tag.url of
        Nothing -> Left { error: InvalidPackageURL tag.url, reason: "Failed to format redirected " <> tag.url <> " as a GitHub.Address." }
        Just formatted -> Right formatted
      exceptPackage $ validatePackageLocation { registered: address, received: tagAddress }
      pure { name, address, tags }

fetchPackageTags :: forall r. Address -> Run (GITHUB + EXCEPT_PACKAGE + EXCEPT String + r) (Array Tag)
fetchPackageTags address = GitHub.listTags address >>= case _ of
  Left err -> case err of
    Octokit.APIError apiError | apiError.statusCode >= 400 -> do
      let error = CannotAccessRepo address
      let reason = "GitHub API error with status code " <> show apiError.statusCode
      throwPackage { error, reason }
    _ ->
      Except.throw $ String.joinWith "\n"
        [ "Unexpected GitHub error with a status <= 400"
        , Octokit.printGitHubError err
        ]
  Right tags ->
    pure tags

validatePackageLocation :: { registered :: Address, received :: Address } -> Either PackageValidationError Unit
validatePackageLocation addresses = do
  let lower { owner, repo } = String.toLower owner <> "/" <> String.toLower repo
  if lower addresses.registered /= lower addresses.received then
    Left
      { error: PackageURLRedirects addresses
      , reason: "Registered address " <> show addresses.registered <> " redirects to another location " <> show addresses.received
      }
  else
    Right unit

validatePackageAddress :: String -> Either PackageValidationError Address
validatePackageAddress packageUrl =
  Parsing.runParser packageUrl legacyRepoParser # lmap \parserError ->
    { error: InvalidPackageURL packageUrl
    , reason: Parsing.parseErrorMessage parserError
    }

-- Example tag url:
-- https://api.github.com/repos/octocat/Hello-World/commits/c5b97d5ae6c19d5c5df71a34c7fbeeda2479ccbc
tagUrlToRepoUrl :: String -> Maybe Address
tagUrlToRepoUrl url = do
  noPrefix <- String.stripPrefix (String.Pattern "https://api.github.com/repos/") url
  let getOwnerRepoArray = Array.take 2 <<< String.split (String.Pattern "/")
  case getOwnerRepoArray noPrefix of
    [ owner, repo ] -> Just { owner, repo: String.toLower repo }
    _ -> Nothing

validatePackageDisabled :: PackageName -> Either PackageValidationError Unit
validatePackageDisabled package =
  case Map.lookup (PackageName.print package) disabledPackages of
    Nothing -> pure unit
    Just reason -> Left { error: DisabledPackage, reason }
  where
  -- These packages have no usable versions, but we've discovered by running the
  -- pipeline that they produce at least one manifest. To avoid processing these
  -- packages we manually disable them.
  disabledPackages :: Map String String
  disabledPackages = Map.fromFoldable
    [ Tuple "metadata" reservedPackage
    , Tuple "bitstrings" noSrcDirectory
    , Tuple "purveyor" noSrcDirectory
    , Tuple "styled-components" noSrcDirectory
    , Tuple "styled-system" noSrcDirectory
    ]
    where
    reservedPackage = "Reserved package which cannot be uploaded."
    noSrcDirectory = "No version contains a 'src' directory."

-- | Validate that a package name parses. Expects the package to already have
-- | had its 'purescript-' prefix removed.
validatePackageName :: RawPackageName -> Either PackageValidationError PackageName
validatePackageName (RawPackageName name) =
  PackageName.parse name # lmap \parserError ->
    { error: InvalidPackageName
    , reason: parserError
    }

type JsonValidationError =
  { tag :: String
  , value :: Maybe Json
  , reason :: String
  }

jsonValidationErrorCodec :: JsonCodec JsonValidationError
jsonValidationErrorCodec = CA.Record.object "JsonValidationError"
  { tag: CA.string
  , value: CA.Record.optional CA.json
  , reason: CA.string
  }

formatPackageValidationError :: PackageValidationError -> JsonValidationError
formatPackageValidationError { error, reason } = case error of
  InvalidPackageName ->
    { tag: "InvalidPackageName", value: Nothing, reason }
  InvalidPackageURL url ->
    { tag: "InvalidPackageURL", value: Just (CA.encode CA.string url), reason }
  PackageURLRedirects { registered } ->
    { tag: "PackageURLRedirects", value: Just (CA.encode CA.string (registered.owner <> "/" <> registered.repo)), reason }
  CannotAccessRepo address ->
    { tag: "CannotAccessRepo", value: Just (CA.encode CA.string (address.owner <> "/" <> address.repo)), reason }
  DisabledPackage ->
    { tag: "DisabledPackage", value: Nothing, reason }

formatVersionValidationError :: VersionValidationError -> JsonValidationError
formatVersionValidationError { error, reason } = case error of
  InvalidTag tag ->
    { tag: "InvalidTag", value: Just (CA.encode CA.string tag.name), reason }
  DisabledVersion ->
    { tag: "DisabledVersion", value: Nothing, reason }
  InvalidManifest err -> do
    let errorValue = Legacy.Manifest.printLegacyManifestError err.error
    { tag: "InvalidManifest", value: Just (CA.encode CA.string errorValue), reason }
  UnregisteredDependencies names ->
    { tag: "UnregisteredDependencies", value: Just (CA.encode (CA.array PackageName.codec) names), reason }

formatPublishError :: PublishError -> JsonValidationError
formatPublishError = case _ of
  SolveFailedCompiler error ->
    { tag: "SolveFailedCompiler", value: Nothing, reason: error }
  SolveFailedDependencies error ->
    { tag: "SolveFailedDependencies", value: Nothing, reason: error }
  NoCompilersFound versions ->
    { tag: "NoCompilersFound", value: Just (CA.encode compilerFailureMapCodec versions), reason: "No valid compilers found for publishing." }
  UnsolvableDependencyCompilers failed ->
    { tag: "UnsolvableDependencyCompilers", value: Just (CA.encode (CA.array groupedByCompilersCodec) failed), reason: "Resolved dependencies cannot compile together" }
  PublishError error ->
    { tag: "PublishError", value: Nothing, reason: error }

type ImportStats =
  { packagesProcessed :: Int
  , versionsProcessed :: Int
  , packageNamesReserved :: Int
  , packageResults :: { success :: Int, partial :: Int, fail :: Int }
  , versionResults :: { success :: Int, fail :: Int }
  , packageErrors :: Map String Int
  , versionErrors :: Map String Int
  }

formatImportStats :: ImportStats -> String
formatImportStats stats = String.joinWith "\n"
  [ "\n----------\nIMPORT STATS\n----------\n"
  , show stats.packagesProcessed <> " packages processed:"
  , indent $ show stats.packageResults.success <> " fully successful"
  , indent $ show stats.packageResults.partial <> " partially successful"
  , indent $ show (stats.packageNamesReserved - stats.packageResults.fail) <> " omitted (no usable versions)"
  , indent $ show stats.packageResults.fail <> " fully failed"
  , indent "---"
  , formatErrors stats.packageErrors
  , ""
  , show stats.versionsProcessed <> " versions processed:"
  , indent $ show stats.versionResults.success <> " successful"
  , indent $ show stats.versionResults.fail <> " failed"
  , indent "---"
  , formatErrors stats.versionErrors
  , ""
  ]
  where
  indent contents = "  " <> contents
  formatErrors =
    String.joinWith "\n"
      <<< map (\(Tuple error count) -> indent (show count <> " " <> error))
      <<< Array.sortBy (\a b -> invert (compare (snd a) (snd b)))
      <<< Map.toUnfoldableUnordered

calculateImportStats :: LegacyRegistry -> ImportedIndex -> ImportStats
calculateImportStats legacyRegistry imported = do
  let
    registryIndex :: Map RawPackageName (Map RawVersion Manifest)
    registryIndex = Map.fromFoldableWith Map.union do
      Tuple name versions <- Map.toUnfoldable $ ManifestIndex.toMap imported.registryIndex
      Tuple version manifest <- Map.toUnfoldable versions
      let ref = unsafeFromJust (Map.lookup name imported.packageRefs >>= Map.lookup version)
      [ Tuple (RawPackageName (PackageName.print name)) (Map.singleton ref manifest) ]

    packagesProcessed =
      Map.size legacyRegistry

    packageNamesReserved =
      Map.size imported.reservedPackages

    packageResults = do
      let succeeded = Map.keys registryIndex
      let failedPackages = Map.keys imported.failedPackages
      let failedPackageVersions = Map.keys imported.failedVersions
      let both = partition (_ `Set.member` failedPackageVersions) (Array.fromFoldable succeeded)
      { success: Array.length both.no
      , partial: Array.length both.yes
      , fail: Set.size failedPackages
      }

    versionResults =
      { success: Foldable.sum (map Map.size (Map.values registryIndex))
      , fail: Foldable.sum (map Map.size (Map.values imported.failedVersions))
      }

    versionsProcessed =
      versionResults.success + versionResults.fail

    packageErrors =
      Array.foldl (\m error -> Map.insertWith (+) error 1 m) Map.empty
        $ map toKey
        $ Array.fromFoldable
        $ Map.values imported.failedPackages
      where
      toKey = _.error >>> case _ of
        InvalidPackageName -> "Invalid Package Name"
        InvalidPackageURL _ -> "Invalid Package URL"
        PackageURLRedirects _ -> "Package URL Redirects"
        CannotAccessRepo _ -> "Cannot Access Repo"
        DisabledPackage -> "Disabled Package"

    versionErrors =
      Array.foldl (\m error -> Map.insertWith (+) error 1 m) Map.empty
        $ Array.fromFoldable
        $ List.concatMap (map toKey <<< Map.values)
        $ Map.values imported.failedVersions
      where
      toKey = _.error >>> case _ of
        InvalidTag _ -> "Invalid Tag"
        DisabledVersion -> "Disabled Version"
        InvalidManifest err -> "Invalid Manifest (" <> innerKey err <> ")"
        UnregisteredDependencies _ -> "Unregistered Dependencies"

      innerKey = _.error >>> case _ of
        NoManifests -> "No Manifests"
        MissingLicense -> "Missing License"
        InvalidLicense _ -> "Invalid License"
        InvalidDependencies _ -> "Invalid Dependencies"

  { packagesProcessed
  , versionsProcessed
  , packageNamesReserved
  , packageResults
  , versionResults
  , packageErrors
  , versionErrors
  }

legacyRepoParser :: Parser String Address
legacyRepoParser = do
  _ <- Parsing.Combinators.choice
    [ Parsing.String.string "https://github.com/"
    , Parsing.String.string "git://github.com/"
    , Parsing.String.string "git@github.com/"
    ]

  owner <- do
    let
      ownerChoice = Parsing.Combinators.choice
        [ Parsing.String.Basic.alphaNum
        , Parsing.String.char '-'
        ]
    Tuple chars _ <- Parsing.Combinators.Array.manyTill_ ownerChoice (Parsing.String.char '/')
    pure $ String.CodeUnits.fromCharArray chars

  repoWithSuffix <- String.CodeUnits.fromCharArray <$> Array.many Parsing.String.anyChar
  let repo = fromMaybe repoWithSuffix (String.stripSuffix (String.Pattern ".git") repoWithSuffix)

  pure { owner, repo }

fetchSpagoYaml :: forall r. Address -> RawVersion -> Run (GITHUB + LOG + EXCEPT String + r) (Maybe Manifest)
fetchSpagoYaml address ref = do
  eitherSpagoYaml <- GitHub.getContent address ref "spago.yaml"
  case eitherSpagoYaml of
    Left err -> do
      Log.debug $ "No spago.yaml found: " <> Octokit.printGitHubError err
      pure Nothing
    Right file -> do
      Log.debug $ "Found spago.yaml file\n" <> file
      case Yaml.parseYamlDoc Spago.Config.configCodec file of
        Left error -> Except.throw $ "Failed to parse spago.yaml file:\n" <> file <> "\nwith errors:\n" <> CA.printJsonDecodeError error
        Right { yaml: parsed } -> case API.spagoToManifest parsed of
          Left err -> do
            Log.warn $ "Failed to convert parsed spago.yaml file to purs.json " <> file <> "\nwith errors:\n" <> err
            pure Nothing
          Right manifest -> do
            Log.debug "Successfully converted a spago.yaml into a purs.json manifest"
            pure $ Just manifest

-- | Find the first compiler that can compile the package source code and
-- | installed resolutions from the given array of compilers. Begins with the
-- | latest compiler and works backwards to older compilers.
findFirstCompiler
  :: forall r
   . { compilers :: Array Version
     , manifest :: Manifest
     , resolutions :: Map PackageName Version
     , source :: FilePath
     , installed :: FilePath
     }
  -> Run (COMPILER_CACHE + STORAGE + LOG + AFF + EFFECT + r) (Either (Map Version CompilerFailure) Version)
findFirstCompiler { source, manifest, resolutions, compilers, installed } = do
  search <- Except.runExcept $ for (Array.reverse (Array.sort compilers)) \target -> do
    result <- Cache.get API._compilerCache (API.Compilation manifest resolutions target) >>= case _ of
      Nothing -> do
        Log.debug $ "Trying compiler " <> Version.print target
        workdir <- Tmp.mkTmpDir
        result <- Run.liftAff $ Purs.callCompiler
          { command: Purs.Compile { globs: [ Path.concat [ source, "src/**/*.purs" ], Path.concat [ installed, "*/src/**/*.purs" ] ] }
          , version: Just target
          , cwd: Just workdir
          }
        FS.Extra.remove workdir
        let cache = { result: map (const unit) result, target }
        Cache.put API._compilerCache (API.Compilation manifest resolutions target) cache
        pure cache.result
      Just cached ->
        pure cached.result

    case result of
      Left error -> pure $ Tuple target error
      Right _ -> Except.throw target

  case search of
    Left worked -> pure $ Right worked
    Right others -> pure $ Left $ Map.fromFoldable others

type GroupedByCompilers =
  { packages :: Map PackageName Version
  , compilers :: NonEmptySet Version
  }

groupedByCompilersCodec :: JsonCodec GroupedByCompilers
groupedByCompilersCodec = CA.Record.object "GroupedByCompilers"
  { compilers: CA.Common.nonEmptySet Version.codec
  , packages: Internal.Codec.packageMap Version.codec
  }

-- | Given a set of package versions, determine the set of compilers that can be
-- | used for all packages.
compatibleCompilers :: Map PackageName Metadata -> Map PackageName Version -> Either (Array GroupedByCompilers) (NonEmptySet Version)
compatibleCompilers allMetadata resolutions = do
  let
    associated :: Array { name :: PackageName, version :: Version, compilers :: NonEmptyArray Version }
    associated = Map.toUnfoldableUnordered resolutions # Array.mapMaybe \(Tuple name version) -> do
      Metadata metadata <- Map.lookup name allMetadata
      published <- Map.lookup version metadata.published
      case published.compilers of
        Left _ -> Nothing
        Right compilers -> Just { name, version, compilers: compilers }

  case Array.uncons associated of
    Nothing ->
      Left []
    Just { head, tail: [] } ->
      Right $ NonEmptySet.fromFoldable1 head.compilers
    Just { head, tail } -> do
      let foldFn prev = Set.intersection prev <<< Set.fromFoldable <<< _.compilers
      case NonEmptySet.fromFoldable $ Array.foldl foldFn (Set.fromFoldable head.compilers) tail of
        -- An empty intersection means there are no shared compilers among the
        -- resolved dependencies.
        Nothing -> do
          let
            grouped :: Array (NonEmptyArray { name :: PackageName, version :: Version, compilers :: NonEmptyArray Version })
            grouped = Array.groupAllBy (compare `on` _.compilers) (Array.cons head tail)

            collect :: NonEmptyArray { name :: PackageName, version :: Version, compilers :: NonEmptyArray Version } -> GroupedByCompilers
            collect vals =
              { packages: Map.fromFoldable (map (\{ name, version } -> Tuple name version) vals)
              -- We've already grouped by compilers, so those must all be equal
              -- and we can take just the first value.
              , compilers: NonEmptySet.fromFoldable1 (NonEmptyArray.head vals).compilers
              }
          Left $ Array.foldl (\prev -> Array.snoc prev <<< collect) [] grouped

        Just set ->
          Right set

type IMPORT_CACHE r = (importCache :: Cache ImportCache | r)

_importCache :: Proxy "importCache"
_importCache = Proxy

-- | A key type for the storage cache. Only supports packages identified by
-- | their name and version.
data ImportCache :: (Type -> Type -> Type) -> Type -> Type
data ImportCache c a
  = ImportManifest PackageName RawVersion (c (Either VersionValidationError Manifest) a)
  | PublishFailure PackageName Version (c PublishError a)

instance Functor2 c => Functor (ImportCache c) where
  map k (ImportManifest name version a) = ImportManifest name version (map2 k a)
  map k (PublishFailure name version a) = PublishFailure name version (map2 k a)

instance MemoryEncodable ImportCache where
  encodeMemory = case _ of
    ImportManifest name (RawVersion version) next ->
      Exists.mkExists $ Key ("ImportManifest__" <> PackageName.print name <> "__" <> version) next
    PublishFailure name version next -> do
      Exists.mkExists $ Key ("PublishFailure__" <> PackageName.print name <> "__" <> Version.print version) next

instance FsEncodable ImportCache where
  encodeFs = case _ of
    ImportManifest name (RawVersion version) next -> do
      let codec = CA.Common.either versionValidationErrorCodec Manifest.codec
      Exists.mkExists $ AsJson ("ImportManifest__" <> PackageName.print name <> "__" <> version) codec next
    PublishFailure name version next -> do
      let codec = publishErrorCodec
      Exists.mkExists $ AsJson ("PublishFailure__" <> PackageName.print name <> "__" <> Version.print version) codec next<|MERGE_RESOLUTION|>--- conflicted
+++ resolved
@@ -70,6 +70,7 @@
 import Registry.App.Legacy.Manifest (LegacyManifestError(..), LegacyManifestValidationError)
 import Registry.App.Legacy.Manifest as Legacy.Manifest
 import Registry.App.Legacy.Types (RawPackageName(..), RawVersion(..), rawPackageNameMapCodec, rawVersionMapCodec)
+import Registry.App.Manifest.SpagoYaml as SpagoYaml
 import Registry.Foreign.FSExtra as FS.Extra
 import Registry.Foreign.Octokit (Address, Tag)
 import Registry.Foreign.Octokit as Octokit
@@ -88,8 +89,6 @@
 import Run.Except (EXCEPT, Except)
 import Run.Except as Except
 import Run.Except as Run.Except
-import Spago.Core.Config as Spago.Config
-import Spago.Yaml as Yaml
 import Type.Proxy (Proxy(..))
 
 data ImportMode = DryRun | GenerateRegistry | UpdateRegistry
@@ -182,12 +181,8 @@
     # runAppEffects
     # Cache.interpret Legacy.Manifest._legacyCache (Cache.handleMemoryFs { cache, ref: legacyCacheRef })
     # Cache.interpret _importCache (Cache.handleMemoryFs { cache, ref: importCacheRef })
-<<<<<<< HEAD
     # Cache.interpret API._compilerCache (Cache.handleFs cache)
-    # Except.catch (\msg -> Log.error msg *> Run.liftEffect (Process.exit 1))
-=======
     # Except.catch (\msg -> Log.error msg *> Run.liftEffect (Process.exit' 1))
->>>>>>> d7d35c94
     # Comment.interpret Comment.handleLog
     # Log.interpret (\log -> Log.handleTerminal Normal log *> Log.handleFs Verbose logPath log)
     # Env.runResourceEnv resourceEnv
@@ -1052,13 +1047,13 @@
     Left err -> do
       Log.debug $ "No spago.yaml found: " <> Octokit.printGitHubError err
       pure Nothing
-    Right file -> do
-      Log.debug $ "Found spago.yaml file\n" <> file
-      case Yaml.parseYamlDoc Spago.Config.configCodec file of
-        Left error -> Except.throw $ "Failed to parse spago.yaml file:\n" <> file <> "\nwith errors:\n" <> CA.printJsonDecodeError error
-        Right { yaml: parsed } -> case API.spagoToManifest parsed of
+    Right contents -> do
+      Log.debug $ "Found spago.yaml file\n" <> contents
+      case parseYaml SpagoYaml.spagoYamlCodec contents of
+        Left error -> Except.throw $ "Failed to parse spago.yaml file:\n" <> contents <> "\nwith errors:\n" <> error
+        Right config -> case SpagoYaml.spagoYamlToManifest config of
           Left err -> do
-            Log.warn $ "Failed to convert parsed spago.yaml file to purs.json " <> file <> "\nwith errors:\n" <> err
+            Log.warn $ "Failed to convert parsed spago.yaml file to purs.json " <> contents <> "\nwith errors:\n" <> err
             pure Nothing
           Right manifest -> do
             Log.debug "Successfully converted a spago.yaml into a purs.json manifest"
