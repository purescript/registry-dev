{
  makeWrapper,
  lib,
  stdenv,
  purix,
  purs-backend-es,
  esbuild,
  writeText,
  nodejs,
<<<<<<< HEAD
  # from the registry at the top level
  spago-lock,
  package-lock,
=======
  compilers,
  dhall,
  dhall-json,
  git,
  licensee,
  coreutils,
  gzip,
  gnutar
>>>>>>> 6c1209c9
}: let
  # Since both the importer and the server share the same build process, we
  # don't need to build them twice separately and can share an optimized output
  # directory.
  shared = stdenv.mkDerivation {
    name = "registry-app-shared";
    src = ./.;
    phases = ["buildPhase" "installPhase"];
    nativeBuildInputs = [purs-backend-es];
    buildPhase = ''
      ln -s ${package-lock}/js/node_modules .
      cp -r ${spago-lock.registry-app}/output .
      echo "Optimizing with purs-backend-es..."
      purs-backend-es build
    '';
    installPhase = ''
      mkdir $out
      mv output-es $out/output
    '';
  };
in {
  server = stdenv.mkDerivation rec {
    name = "registry-server";
<<<<<<< HEAD
    src = ./.;
    database = ../db;
    dhallTypes = ../types;
    nativeBuildInputs = [esbuild];
    buildInputs = [compilers nodejs];
=======
    src = ./src;
    nativeBuildInputs = [esbuild makeWrapper];
    buildInputs = [nodejs];
>>>>>>> 6c1209c9
    entrypoint = writeText "entrypoint.js" ''
      import { main } from "./output/Registry.App.Server";
      main();
    '';
    buildPhase = ''
      ln -s ${package-lock}/js/node_modules .
      cp -r ${shared}/output .
      cp ${entrypoint} entrypoint.js
      esbuild entrypoint.js --bundle --outfile=${name}.js --platform=node --packages=external
    '';
    installPhase = ''
      mkdir -p $out/bin

      echo "Copying files..."
      cp ${name}.js $out/${name}.js
      ln -s ${package-lock}/js/node_modules $out

      echo "Copying Dhall types..."
      cp -r ${dhallTypes} $out/bin/types

      echo "Copying database..."
      cp -r ${database} $out/bin/db

      echo "Creating node script..."
      echo '#!/usr/bin/env sh' > $out/bin/${name}
      echo 'exec ${nodejs}/bin/node '"$out/${name}.js"' "$@"' >> $out/bin/${name}
      chmod +x $out/bin/${name}
    '';
    postFixup = ''
      wrapProgram $out/bin/${name} \
        --set PATH ${lib.makeBinPath [ compilers dhall dhall-json licensee git coreutils gzip gnutar ]}
    '';
  };

  github-importer = stdenv.mkDerivation rec {
    name = "registry-github-importer";
<<<<<<< HEAD
    src = ./.;
    nativeBuildInputs = [esbuild];
    buildInputs = [compilers nodejs];
=======
    src = ./src;
    nativeBuildInputs = [esbuild makeWrapper];
    buildInputs = [nodejs];
>>>>>>> 6c1209c9
    entrypoint = writeText "entrypoint.js" ''
      import { main } from "./output/Registry.App.Main";
      main();
    '';
    buildPhase = ''
      ln -s ${package-lock}/js/node_modules .
      cp -r ${shared}/output .
      cp ${entrypoint} entrypoint.js
<<<<<<< HEAD
      esbuild entrypoint.js --bundle --outfile=${name}.js --platform=node --packages=external
=======
      esbuild entrypoint.js --bundle --outfile=${name}.js --platform=node
>>>>>>> 6c1209c9
    '';
    installPhase = ''
      mkdir -p $out/bin $out

      echo "Copying files..."
      cp ${name}.js $out/${name}.js
      ln -s ${package-lock}/js/node_modules $out

      echo "Creating node script..."
      echo '#!/usr/bin/env sh' > $out/bin/${name}
      echo 'exec ${nodejs}/bin/node '"$out/${name}.js"' "$@"' >> $out/bin/${name}
      chmod +x $out/bin/${name}
    '';
    postFixup = ''
      wrapProgram $out/bin/${name} \
        --set PATH ${lib.makeBinPath [ compilers dhall dhall-json licensee git coreutils gzip gnutar ]}
    '';
  };
}<|MERGE_RESOLUTION|>--- conflicted
+++ resolved
@@ -7,11 +7,6 @@
   esbuild,
   writeText,
   nodejs,
-<<<<<<< HEAD
-  # from the registry at the top level
-  spago-lock,
-  package-lock,
-=======
   compilers,
   dhall,
   dhall-json,
@@ -19,8 +14,10 @@
   licensee,
   coreutils,
   gzip,
-  gnutar
->>>>>>> 6c1209c9
+  gnutar,
+  # from the registry at the top level
+  spago-lock,
+  package-lock,
 }: let
   # Since both the importer and the server share the same build process, we
   # don't need to build them twice separately and can share an optimized output
@@ -44,17 +41,11 @@
 in {
   server = stdenv.mkDerivation rec {
     name = "registry-server";
-<<<<<<< HEAD
     src = ./.;
     database = ../db;
     dhallTypes = ../types;
-    nativeBuildInputs = [esbuild];
-    buildInputs = [compilers nodejs];
-=======
-    src = ./src;
     nativeBuildInputs = [esbuild makeWrapper];
     buildInputs = [nodejs];
->>>>>>> 6c1209c9
     entrypoint = writeText "entrypoint.js" ''
       import { main } from "./output/Registry.App.Server";
       main();
@@ -91,15 +82,9 @@
 
   github-importer = stdenv.mkDerivation rec {
     name = "registry-github-importer";
-<<<<<<< HEAD
     src = ./.;
-    nativeBuildInputs = [esbuild];
-    buildInputs = [compilers nodejs];
-=======
-    src = ./src;
     nativeBuildInputs = [esbuild makeWrapper];
     buildInputs = [nodejs];
->>>>>>> 6c1209c9
     entrypoint = writeText "entrypoint.js" ''
       import { main } from "./output/Registry.App.Main";
       main();
@@ -108,11 +93,7 @@
       ln -s ${package-lock}/js/node_modules .
       cp -r ${shared}/output .
       cp ${entrypoint} entrypoint.js
-<<<<<<< HEAD
       esbuild entrypoint.js --bundle --outfile=${name}.js --platform=node --packages=external
-=======
-      esbuild entrypoint.js --bundle --outfile=${name}.js --platform=node
->>>>>>> 6c1209c9
     '';
     installPhase = ''
       mkdir -p $out/bin $out
