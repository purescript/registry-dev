--- conflicted
+++ resolved
@@ -74,12 +74,7 @@
     '';
     postFixup = ''
       wrapProgram $out/bin/${name} \
-<<<<<<< HEAD
         --set PATH ${lib.makeBinPath [compilers purs-versions dhall dhall-json licensee git git-lfs coreutils gzip gnutar]} \
-        --set DHALL_TYPES ${../types}
-=======
-        --set PATH ${lib.makeBinPath [compilers purs-versions dhall dhall-json licensee git coreutils gzip gnutar]} \
->>>>>>> 05d06a06
     '';
   };
 
@@ -112,12 +107,7 @@
     '';
     postFixup = ''
       wrapProgram $out/bin/${name} \
-<<<<<<< HEAD
         --set PATH ${lib.makeBinPath [compilers purs-versions dhall dhall-json licensee git git-lfs coreutils gzip gnutar]} \
-        --set DHALL_TYPES ${../types}
-=======
-        --set PATH ${lib.makeBinPath [compilers purs-versions dhall dhall-json licensee git coreutils gzip gnutar]} \
->>>>>>> 05d06a06
     '';
   };
 }