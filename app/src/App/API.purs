module Registry.App.API
  ( AuthenticatedEffects
  , COMPILER_CACHE
  , CompilerCache(..)
  , PackageSetUpdateEffects
  , PublishEffects
  , _compilerCache
  , authenticated
  , copyPackageSourceFiles
  , findAllCompilers
  , formatPursuitResolutions
  , installBuildPlan
  , packageSetUpdate
  , packagingTeam
  , publish
  , readCompilerIndex
  , removeIgnoredTarballFiles
  ) where

import Registry.App.Prelude

import Codec.JSON.DecodeError as CJ.DecodeError
import Data.Array as Array
import Data.Array.NonEmpty as NonEmptyArray
<<<<<<< HEAD
import Data.Codec.Argonaut as CA
import Data.Codec.Argonaut.Common as CA.Common
import Data.Codec.Argonaut.Record as CA.Record
import Data.Exists as Exists
=======
import Data.Codec.JSON as CJ
import Data.Codec.JSON.Record as CJ.Record
import Data.DateTime (DateTime)
>>>>>>> ebf49440
import Data.Foldable (traverse_)
import Data.FoldableWithIndex (foldMapWithIndex)
import Data.List.NonEmpty as NonEmptyList
import Data.Map (SemigroupMap(..))
import Data.Map as Map
import Data.Newtype (over, unwrap)
import Data.Number.Format as Number.Format
import Data.Set as Set
import Data.Set.NonEmpty as NonEmptySet
import Data.String as String
import Data.String.CodeUnits as String.CodeUnits
import Data.String.NonEmpty as NonEmptyString
import Data.String.Regex as Regex
import Effect.Aff as Aff
<<<<<<< HEAD
import Effect.Unsafe (unsafePerformEffect)
=======
import Effect.Ref as Ref
import JSON as JSON
>>>>>>> ebf49440
import Node.ChildProcess.Types (Exit(..))
import Node.FS.Aff as FS.Aff
import Node.FS.Stats as FS.Stats
import Node.FS.Sync as FS.Sync
import Node.Library.Execa as Execa
import Node.Path as Path
import Parsing as Parsing
import Parsing.Combinators as Parsing.Combinators
import Parsing.Combinators.Array as Parsing.Combinators.Array
import Parsing.String as Parsing.String
import Registry.App.Auth as Auth
import Registry.App.CLI.Purs (CompilerFailure(..), compilerFailureCodec)
import Registry.App.CLI.Purs as Purs
import Registry.App.CLI.PursVersions as PursVersions
import Registry.App.CLI.Tar as Tar
import Registry.App.Effect.Cache (class FsEncodable, Cache)
import Registry.App.Effect.Cache as Cache
import Registry.App.Effect.Comment (COMMENT)
import Registry.App.Effect.Comment as Comment
import Registry.App.Effect.Env (GITHUB_EVENT_ENV, PACCHETTIBOTTI_ENV, RESOURCE_ENV)
import Registry.App.Effect.Env as Env
import Registry.App.Effect.GitHub (GITHUB)
import Registry.App.Effect.GitHub as GitHub
import Registry.App.Effect.Log (LOG)
import Registry.App.Effect.Log as Log
import Registry.App.Effect.PackageSets (Change(..), PACKAGE_SETS)
import Registry.App.Effect.PackageSets as PackageSets
import Registry.App.Effect.Pursuit (PURSUIT)
import Registry.App.Effect.Pursuit as Pursuit
import Registry.App.Effect.Registry (REGISTRY)
import Registry.App.Effect.Registry as ManifestIndex
import Registry.App.Effect.Registry as Registry
import Registry.App.Effect.Source (SOURCE)
import Registry.App.Effect.Source as Source
import Registry.App.Effect.Storage (STORAGE)
import Registry.App.Effect.Storage as Storage
import Registry.App.Legacy.LenientVersion as LenientVersion
import Registry.App.Legacy.Manifest (LEGACY_CACHE)
import Registry.App.Legacy.Manifest as Legacy.Manifest
import Registry.App.Legacy.Types (RawPackageName(..), RawVersion(..), rawPackageNameMapCodec)
import Registry.App.Manifest.SpagoYaml as SpagoYaml
import Registry.Constants (ignoredDirectories, ignoredFiles, ignoredGlobs, includedGlobs, includedInsensitiveGlobs)
import Registry.Foreign.FSExtra as FS.Extra
import Registry.Foreign.FastGlob as FastGlob
import Registry.Foreign.Octokit (IssueNumber(..), Team)
import Registry.Foreign.Octokit as Octokit
import Registry.Foreign.Tmp as Tmp
import Registry.Internal.Codec as Internal.Codec
import Registry.Internal.Path as Internal.Path
import Registry.Location as Location
import Registry.Manifest as Manifest
import Registry.Metadata as Metadata
import Registry.Operation (AuthenticatedData, AuthenticatedPackageOperation(..), PackageSetUpdateData, PublishData)
import Registry.Operation as Operation
import Registry.Operation.Validation (UnpublishError(..), ValidateDepsError(..), validateNoExcludedObligatoryFiles)
import Registry.Operation.Validation as Operation.Validation
import Registry.Owner as Owner
import Registry.PackageName as PackageName
import Registry.PackageSet as PackageSet
import Registry.PursGraph (ModuleName(..))
import Registry.PursGraph as PursGraph
import Registry.Range as Range
import Registry.Sha256 as Sha256
import Registry.Solver (CompilerIndex, DependencyIndex, Intersection, SolverErrors)
import Registry.Solver as Solver
import Registry.Version as Version
import Run (AFF, EFFECT, Run)
import Run as Run
import Run.Except (EXCEPT)
import Run.Except as Except
import Safe.Coerce as Safe.Coerce

type PackageSetUpdateEffects r = (REGISTRY + PACKAGE_SETS + GITHUB + GITHUB_EVENT_ENV + COMMENT + LOG + EXCEPT String + r)

-- | Process a package set update. Package set updates are only processed via
-- | GitHub and not the HTTP API, so they require access to the GitHub env.
packageSetUpdate :: forall r. PackageSetUpdateData -> Run (PackageSetUpdateEffects + r) Unit
packageSetUpdate payload = do
  { issue, username } <- Env.askGitHubEvent

  Log.debug $ Array.fold
    [ "Package set update created from issue " <> show (un IssueNumber issue) <> " by user " <> username
    , " with payload:\n" <> stringifyJson Operation.packageSetUpdateCodec payload
    ]

  latestPackageSet <- Registry.readLatestPackageSet >>= case _ of
    Nothing -> do
      Log.error "Could not read latest package set, but there must be an initial package set to process an update."
      Except.throw "There is no latest package set."
    Just set -> pure set

  Log.debug $ "Most recent package set was " <> stringifyJson PackageSet.codec latestPackageSet
  let prevCompiler = (un PackageSet latestPackageSet).compiler
  let prevPackages = (un PackageSet latestPackageSet).packages

  Log.debug "Determining whether authentication is required (the compiler changed or packages were removed)..."
  let didChangeCompiler = maybe false (not <<< eq prevCompiler) payload.compiler
  let didRemovePackages = any isNothing payload.packages

  -- Changing the compiler version or removing packages are both restricted
  -- to only the packaging team. We throw here if this is an authenticated
  -- operation and we can't verify they are a member of the packaging team.
  when (didChangeCompiler || didRemovePackages) do
    Log.debug "Authentication is required. Verifying the user can take authenticated actions..."
    GitHub.listTeamMembers packagingTeam >>= case _ of
      Left githubError -> do
        Log.error $ "Failed to retrieve the members of the packaging team from GitHub: " <> Octokit.printGitHubError githubError
        Except.throw $ Array.fold
          [ "This package set update changes the compiler version or removes a "
          , "package from the package set. Only members of the "
          , "@purescript/packaging team can take these actions, but we were "
          , "unable to authenticate your account."
          ]
      Right members -> do
        unless (Array.elem username members) do
          Log.error $ "Username " <> username <> " is not a member of the packaging team, aborting..."
          Except.throw $ Array.fold
            [ "This package set update changes the compiler version or "
            , "removes a package from the package set. Only members of the "
            , "@purescript/packaging team can take these actions, but your "
            , "username is not a member of the packaging team."
            ]
        Log.debug $ "Authentication verified for package set update by user " <> username

  -- The compiler version cannot be downgraded.
  for_ payload.compiler \version -> when (version < prevCompiler) do
    Log.error $ "New compiler version " <> Version.print version <> " is lower than the previous package set compiler " <> Version.print prevCompiler
    Except.throw $ Array.fold
      [ "You are downgrading the compiler used in the package set from "
      , "the current version (" <> Version.print prevCompiler <> ") "
      , "to a lower version (" <> Version.print version <> "). "
      , "The package set compiler version cannot be downgraded."
      ]

  -- Package versions cannot be downgraded, either.
  let
    downgradedPackages = Array.catMaybes do
      Tuple name version <- Map.toUnfoldable payload.packages
      pure do
        newVersion <- version
        prevVersion <- Map.lookup name prevPackages
        -- We want to fail if the existing version is greater than the
        -- new proposed version.
        guard (prevVersion > newVersion)
        pure (Tuple name { old: prevVersion, new: newVersion })

  when (not (Array.null downgradedPackages)) do
    Except.throw $ Array.fold
      [ "You are attempting to downgrade one or more package versions from "
      , "their version in the previous set, but this is not allowed in the "
      , " package sets. Affected packages:\n\n"
      , String.joinWith "\n" $ downgradedPackages <#> \(Tuple name { old, new }) ->
          "  - " <> PackageName.print name <> " from " <> Version.print old <> " to " <> Version.print new
      ]

  -- With these conditions met, we can attempt to process the batch with the
  -- new packages and/or compiler version. Note: if the compiler is updated to
  -- a version that isn't supported by the registry then an 'unsupported
  -- compiler' error will be thrown.

  -- TODO: The candidates really ought to be a ChangeSet, and the validation
  -- function should probably be in Run and only fetch the manifests it needs
  -- on-demand instead of requiring the entire index.
  manifestIndex <- Registry.readAllManifests
  PackageSets.validatePackageSet latestPackageSet
  let candidates = PackageSets.validatePackageSetCandidates manifestIndex latestPackageSet payload.packages

  unless (Map.isEmpty candidates.rejected) do
    Except.throw $ String.joinWith "\n"
      [ "One or more packages in the suggested batch cannot be processed.\n"
      , PackageSets.printRejections candidates.rejected
      ]

  when (Map.isEmpty candidates.accepted) $ case payload.compiler of
    Just compiler | compiler > prevCompiler ->
      Log.debug $ "No packages in the suggested batch can be processed, but the compiler version " <> Version.print compiler <> " was upgraded."
    _ ->
      Except.throw "No packages in the suggested batch can be processed (all failed validation checks) and the compiler version was not upgraded, so there is no upgrade to perform."

  let changeSet = candidates.accepted <#> maybe Remove Update
  Comment.comment "Attempting to build package set update."
  PackageSets.upgradeAtomic latestPackageSet (fromMaybe prevCompiler payload.compiler) changeSet >>= case _ of
    Left error ->
      Except.throw $ "The package set produced from this suggested update does not compile:\n\n" <> error
    Right packageSet -> do
      let commitMessage = PackageSets.commitMessage latestPackageSet changeSet (un PackageSet packageSet).version
      Registry.writePackageSet packageSet commitMessage
      Comment.comment "Built and released a new package set! Now mirroring to the package-sets repo..."
      Registry.mirrorPackageSet packageSet
      Comment.comment "Mirrored a new legacy package set."

type AuthenticatedEffects r = (REGISTRY + STORAGE + GITHUB + PACCHETTIBOTTI_ENV + COMMENT + LOG + EXCEPT String + AFF + EFFECT + r)

-- | Run an authenticated package operation, ie. an unpublish or a transfer.
authenticated :: forall r. AuthenticatedData -> Run (AuthenticatedEffects + r) Unit
authenticated auth = case auth.payload of
  Unpublish payload -> do
    Log.debug $ "Processing authorized unpublish operation with payload: " <> stringifyJson Operation.authenticatedCodec auth
    let formatted = formatPackageVersion payload.name payload.version
    metadata <- Registry.readMetadata payload.name >>= case _ of
      Nothing -> do
        Log.error $ "No metadata found for package " <> PackageName.print payload.name
        Except.throw $ "This package cannot be unpublished because it has not been published before (no metadata was found)."
      Just value -> pure value

    now <- nowUTC
    published <- case Operation.Validation.validateUnpublish now payload.version metadata of
      Left NotPublished ->
        Except.throw $ "Cannot unpublish " <> formatted <> " because this version has not been published."
      Left AlreadyUnpublished ->
        Except.throw $ "Cannot unpublish " <> formatted <> " because it has already been unpublished."
      Left InternalError -> do
        Log.error $ formatted <> " is listed as both published and unpublished, which should be impossible!"
        Except.throw $ "Cannot unpublish " <> formatted <> " due to an internal error."
      Left (PastTimeLimit { difference, limit }) ->
        Except.throw $ Array.fold
          [ "Cannot unpublish " <> formatted <> " because it was published " <> Number.Format.toString (unwrap difference) <> " hours ago. "
          , "Packages can only be unpublished for " <> Number.Format.toString (unwrap limit) <> " hours after publication."
          ]
      Right published -> do
        Log.debug $ formatted <> " is an unpublishable version, continuing..."
        pure published

    pacchettiBotti <- getPacchettiBotti
    let owners = maybe [] NonEmptyArray.toArray (un Metadata metadata).owners
    Run.liftAff (Auth.verifyPayload pacchettiBotti owners auth) >>= case _ of
      Left _ | [] <- owners -> do
        Log.error $ "Unpublishing is an authenticated operation, but no owners were listed in the metadata: " <> stringifyJson Metadata.codec metadata
        Except.throw $ String.joinWith " "
          [ "Cannot verify package ownership because no owners are listed in the package metadata."
          , "Please publish a package version with your SSH public key in the owners field."
          , "You can then retry unpublishing this version by authenticating with your private key."
          ]
      Left error -> do
        Log.error $ Array.fold
          [ "Failed to verify signed payload against owners with error:\n\n" <> error
          , "\n\nusing owners\n"
          , String.joinWith "\n" $ stringifyJson Owner.codec <$> owners
          ]
        Except.throw $ "Could not unpublish " <> formatted <> " because we could not authenticate ownership of the package."
      Right _ -> do
        Log.debug $ "Successfully authenticated ownership of " <> formatted <> ", unpublishing..."
        let
          unpublished = { reason: payload.reason, publishedTime: published.publishedTime, unpublishedTime: now }
          updated = metadata # over Metadata \prev -> prev
            { published = Map.delete payload.version prev.published
            , unpublished = Map.insert payload.version unpublished prev.unpublished
            }
        Storage.delete payload.name payload.version
        Registry.writeMetadata payload.name updated
        Registry.deleteManifest payload.name payload.version
        Comment.comment $ "Unpublished " <> formatted <> "!"

  Transfer payload -> do
    Log.debug $ "Processing authorized transfer operation with payload: " <> stringifyJson Operation.authenticatedCodec auth
    metadata <- Registry.readMetadata payload.name >>= case _ of
      Nothing -> do
        Log.error $ "No metadata found for package " <> PackageName.print payload.name
        Except.throw $ "This package cannot be transferred because it has not been published before (no metadata was found)."
      Just value -> pure value

    pacchettiBotti <- getPacchettiBotti
    let owners = maybe [] NonEmptyArray.toArray (un Metadata metadata).owners
    Run.liftAff (Auth.verifyPayload pacchettiBotti owners auth) >>= case _ of
      Left _ | [] <- owners -> do
        Log.error $ "Transferring is an authenticated operation, but no owners were listed in the metadata: " <> stringifyJson Metadata.codec metadata
        Except.throw $ String.joinWith " "
          [ "Cannot verify package ownership because no owners are listed in the package metadata."
          , "Please publish a package version with your SSH public key in the owners field."
          , "You can then retry transferring this version by authenticating with your private key."
          ]
      Left error -> do
        Log.error $ Array.fold
          [ "Failed to verify signed payload against owners with error:\n\n" <> error
          , "\n\nusing owners\n"
          , String.joinWith "\n" $ stringifyJson Owner.codec <$> owners
          ]
        Except.throw $ "Could not transfer your package because we could not authenticate your ownership."
      Right _ -> do
        Log.debug $ "Successfully authenticated ownership of " <> PackageName.print payload.name <> ", transferring..."
        let updated = metadata # over Metadata _ { location = payload.newLocation }
        Registry.writeMetadata payload.name updated
        Comment.comment "Successfully transferred your package!"
        Registry.mirrorLegacyRegistry payload.name payload.newLocation
        Comment.comment "Mirrored registry operation to the legacy registry."

type PublishEffects r = (RESOURCE_ENV + PURSUIT + REGISTRY + STORAGE + SOURCE + GITHUB + COMPILER_CACHE + LEGACY_CACHE + COMMENT + LOG + EXCEPT String + AFF + EFFECT + r)

-- | Publish a package via the 'publish' operation. If the package has not been
-- | published before then it will be registered and the given version will be
-- | upload. If it has been published before then the existing metadata will be
-- | updated with the new version.
--
-- The legacyIndex argument contains the unverified manifests produced by the
-- legacy importer; these manifests can be used on legacy packages to conform
-- them to the registry rule that transitive dependencies are not allowed.
publish :: forall r. Maybe Solver.TransitivizedRegistry -> PublishData -> Run (PublishEffects + r) Unit
publish maybeLegacyIndex payload = do
  let printedName = PackageName.print payload.name

  Log.debug $ "Publishing package " <> printedName <> " with payload:\n" <> stringifyJson Operation.publishCodec payload

  Log.debug $ "Verifying metadata..."
  Metadata existingMetadata <- Registry.readMetadata payload.name >>= case _ of
    Nothing -> case payload.location of
      Nothing -> do
        Log.error $ "No existing metadata for " <> printedName <> " and no location provided in payload, cannot publish."
        Except.throw $ "Cannot register " <> printedName <> " because the payload did not include a 'location' field."
      Just location ->
        pure $ Metadata { location, owners: Nothing, published: Map.empty, unpublished: Map.empty }

    Just metadata -> case payload.location of
      -- The user can add a new version of their package if it comes from
      -- the same location listed in the metadata OR if they do not provide
      -- a location.
      Nothing -> pure metadata
      Just location | (un Metadata metadata).location == location -> pure metadata
      -- Otherwise, if they attempted to re-register the package under a new
      -- location, then they either did not know the package already existed or
      -- they are attempting a transfer. We do not accept transfers over the
      -- unauthenticated API.
      Just location -> do
        Log.error $ Array.fold
          [ "Metadata found for package "
          , printedName
          , " but the location in the payload ("
          , stringifyJson Location.codec location
          , ") is different from the location in the metadata ("
          , stringifyJson Location.codec (un Metadata metadata).location
          , "), which would indicate a package transfer and is therefore disallowed."
          ]

        Except.throw $ Array.fold
          [ "Cannot register " <> printedName <> " because it has already been registered."
          , " If you want to register your package, please choose a different package name."
          , " If you want to transfer your package to a new location, please submit a transfer operation instead."
          , " Transferring a package is an authenticated operation; make sure you have set the 'owners' key in your manifest."
          ]

  -- We fetch the repo into the temporary directory, returning the full path to
  -- the package directory along with its detected publish time.
  Log.debug "Metadata validated. Fetching package source code..."
  tmp <- Tmp.mkTmpDir
  { path: downloadedPackage, published: publishedTime } <- Source.fetch tmp existingMetadata.location payload.ref

  Log.debug $ "Package downloaded to " <> downloadedPackage <> ", verifying it contains a src directory with valid modules..."
  Internal.Path.readPursFiles (Path.concat [ downloadedPackage, "src" ]) >>= case _ of
    Nothing ->
      Except.throw $ Array.fold
        [ "This package has no PureScript files in its `src` directory. "
        , "All package sources must be in the `src` directory, with any additional "
        , "sources indicated by the `files` key in your manifest."
        ]
    Just files ->
      -- The 'validatePursModules' function uses language-cst-parser, which only
      -- supports syntax back to 0.15.0. We'll still try to validate the package
      -- but it may fail to parse.
      Operation.Validation.validatePursModules files >>= case _ of
        Left formattedError | payload.compiler < Purs.minLanguageCSTParser -> do
          Log.debug $ "Package failed to parse in validatePursModules: " <> formattedError
          Log.debug $ "Skipping check because package is published with a pre-0.15.0 compiler (" <> Version.print payload.compiler <> ")."
        Left formattedError ->
          Except.throw $ Array.fold
            [ "This package has either malformed or disallowed PureScript module names "
            , "in its source: "
            , formattedError
            ]
        Right _ ->
          Log.debug "Package contains well-formed .purs files in its src directory."

  -- If the package doesn't have a purs.json we can try to make one - possible scenarios:
  --  - in case it has a spago.yaml then we know how to read that, and have all the info to move forward
  --  - if it's a legacy import then we can try to infer as much info as possible to make a manifest
  let packagePursJson = Path.concat [ downloadedPackage, "purs.json" ]
  hadPursJson <- Run.liftEffect $ FS.Sync.exists packagePursJson

  let packageSpagoYaml = Path.concat [ downloadedPackage, "spago.yaml" ]
  hasSpagoYaml <- Run.liftEffect $ FS.Sync.exists packageSpagoYaml

  address <- case existingMetadata.location of
    Git _ -> Except.throw "Packages can only come from GitHub for now."
    GitHub { subdir: Just subdir } -> Except.throw $ "Packages cannot yet use the 'subdir' key, but this package specifies a " <> subdir <> " subdir."
    GitHub { owner, repo } -> pure { owner, repo }

  Manifest receivedManifest <-
    if hadPursJson then
      Run.liftAff (Aff.attempt (FS.Aff.readTextFile UTF8 packagePursJson)) >>= case _ of
        Left error -> do
          Except.throw $ "Could not read purs.json from path " <> packagePursJson <> ": " <> Aff.message error
        Right string -> Env.askResourceEnv >>= \{ dhallTypes } -> Run.liftAff (jsonToDhallManifest dhallTypes string) >>= case _ of
          Left error -> do
            Log.error $ "Manifest does not typecheck: " <> error
            Except.throw $ "Found a valid purs.json file in the package source, but it does not typecheck."
          Right _ -> case parseJson Manifest.codec string of
            Left err -> do
              Log.error $ "Failed to parse manifest: " <> CJ.DecodeError.print err
              Except.throw $ "Found a purs.json file in the package source, but it could not be decoded."
            Right manifest -> do
              Log.debug $ "Read a valid purs.json manifest from the package source:\n" <> stringifyJson Manifest.codec manifest
              pure manifest

    else if hasSpagoYaml then do
      Comment.comment $ "Package source does not have a purs.json file, creating one from your spago.yaml file..."
      SpagoYaml.readSpagoYaml packageSpagoYaml >>= case _ of
        Left readErr -> Except.throw $ "Could not publish your package - a spago.yaml was present, but it was not possible to read it:\n" <> readErr
        Right config -> case SpagoYaml.spagoYamlToManifest config of
          Left err -> Except.throw $ "Could not publish your package - there was an error while converting your spago.yaml into a purs.json manifest:\n" <> err
          Right manifest -> do
            Comment.comment $ Array.fold
              [ "Converted your spago.yaml into a purs.json manifest to use for publishing:"
              , "\n```json\n"
              , printJson Manifest.codec manifest
              , "\n```\n"
              ]
            pure manifest

    else do
      Comment.comment $ "Package source does not have a purs.json file. Creating one from your bower.json and/or spago.dhall files..."

      version <- case LenientVersion.parse payload.ref of
        Left _ -> Except.throw $ "The provided ref " <> payload.ref <> " is not a version of the form X.Y.Z or vX.Y.Z, so it cannot be used."
        Right result -> pure $ LenientVersion.version result

      Legacy.Manifest.fetchLegacyManifest payload.name address (RawVersion payload.ref) >>= case _ of
        Left manifestError -> do
          let formatError { error, reason } = reason <> " " <> Legacy.Manifest.printLegacyManifestError error
          Except.throw $ String.joinWith "\n"
            [ "Could not publish your package because there were issues converting its spago.dhall and/or bower.json files into a purs.json manifest:"
            , formatError manifestError
            ]
        Right legacyManifest -> do
          Log.debug $ "Successfully produced a legacy manifest from the package source."
          let manifest = Legacy.Manifest.toManifest payload.name version existingMetadata.location legacyManifest
          Comment.comment $ Array.fold
            [ "Converted your legacy manifest(s) into a purs.json manifest to use for publishing:"
            , "\n```json\n"
            , printJson Manifest.codec manifest
            , "\n```\n"
            ]
          pure manifest

  -- We trust the manifest for any changes to the 'owners' field, but for all
  -- other fields we trust the registry metadata.
  let metadata = existingMetadata { owners = receivedManifest.owners }
  unless (Operation.Validation.nameMatches (Manifest receivedManifest) payload) do
    Except.throw $ Array.fold
      [ "The manifest file specifies a package name ("
      , PackageName.print receivedManifest.name
      , ") that differs from the package name submitted to the API ("
      , PackageName.print payload.name
      , "). The manifest and API request must match."
      ]

  unless (Operation.Validation.locationMatches (Manifest receivedManifest) (Metadata metadata)) do
    Except.throw $ Array.fold
      [ "The manifest file specifies a location ("
      , stringifyJson Location.codec receivedManifest.location
      , ") that differs from the location in the registry metadata ("
      , stringifyJson Location.codec metadata.location
      , "). If you would like to change the location of your package you should "
      , "submit a transfer operation."
      ]

  when (Operation.Validation.isMetadataPackage (Manifest receivedManifest)) do
    Except.throw "The `metadata` package cannot be uploaded to the registry because it is a protected package."

  for_ (Operation.Validation.isNotUnpublished (Manifest receivedManifest) (Metadata metadata)) \info -> do
    Except.throw $ String.joinWith "\n"
      [ "You tried to upload a version that has been unpublished: " <> Version.print receivedManifest.version
      , ""
      , "```json"
      , printJson Metadata.unpublishedMetadataCodec info
      , "```"
      ]

  case Operation.Validation.isNotPublished (Manifest receivedManifest) (Metadata metadata) of
    -- If the package has been published already, then we check whether the published
    -- version has made it to Pursuit or not. If it has, then we terminate here. If
    -- it hasn't then we publish to Pursuit and then terminate.
    Just info -> do
      published <- Pursuit.getPublishedVersions receivedManifest.name >>= case _ of
        Left error -> Except.throw error
        Right versions -> pure versions

      case Map.lookup receivedManifest.version published of
        Just url -> do
          Except.throw $ String.joinWith "\n"
            [ "You tried to upload a version that already exists: " <> Version.print receivedManifest.version
            , ""
            , "Its metadata is:"
            , "```json"
            , printJson Metadata.publishedMetadataCodec info
            , "```"
            , ""
            , "and its documentation is available here:"
            , url
            ]

        Nothing | payload.compiler < Purs.minPursuitPublish -> do
          Comment.comment $ Array.fold
            [ "This version has already been published to the registry, but the docs have not been "
            , "uploaded to Pursuit. Unfortunately, it is not possible to publish to Pursuit via the "
            , "registry using compiler versions prior to " <> Version.print Purs.minPursuitPublish
            , ". Please try with a later compiler."
            ]

        Nothing -> do
          Comment.comment $ Array.fold
            [ "This version has already been published to the registry, but the docs have not been "
            , "uploaded to Pursuit. Skipping registry publishing and retrying Pursuit publishing..."
            ]
          compilerIndex <- readCompilerIndex
          verifiedResolutions <- verifyResolutions compilerIndex payload.compiler (Manifest receivedManifest) payload.resolutions
          let installedResolutions = Path.concat [ tmp, ".registry" ]
          installBuildPlan verifiedResolutions installedResolutions
          compilationResult <- Run.liftAff $ Purs.callCompiler
            { command: Purs.Compile { globs: [ "src/**/*.purs", Path.concat [ installedResolutions, "*/src/**/*.purs" ] ] }
            , version: Just payload.compiler
            , cwd: Just downloadedPackage
            }
          case compilationResult of
            Left compileFailure -> do
              let error = printCompilerFailure payload.compiler compileFailure
              Log.error $ "Compilation failed, cannot upload to pursuit: " <> error
              Except.throw "Cannot publish to Pursuit because this package failed to compile."
            Right _ -> do
              Log.debug "Uploading to Pursuit"
              -- While we have created a manifest from the package source, we
              -- still need to ensure a purs.json file exists for 'purs publish'.
              unless hadPursJson do
                existingManifest <- ManifestIndex.readManifest receivedManifest.name receivedManifest.version
                case existingManifest of
                  Nothing -> Except.throw "Version was previously published, but we could not find a purs.json file in the package source, and no existing manifest was found in the registry."
                  Just existing -> Run.liftAff $ writeJsonFile Manifest.codec packagePursJson existing
              publishToPursuit { source: downloadedPackage, compiler: payload.compiler, resolutions: verifiedResolutions, installedResolutions } >>= case _ of
                Left publishErr -> Except.throw publishErr
                Right _ -> do
                  FS.Extra.remove tmp
                  Comment.comment "Successfully uploaded package docs to Pursuit! 🎉 🚀"

    -- In this case the package version has not been published, so we proceed
    -- with ordinary publishing.
    Nothing -> do
      Log.info "Verifying the package build plan..."
      compilerIndex <- readCompilerIndex
      validatedResolutions <- verifyResolutions compilerIndex payload.compiler (Manifest receivedManifest) payload.resolutions

      Comment.comment "Verifying unused and/or missing dependencies..."

      -- First we install the resolutions and call 'purs graph' to adjust the
      -- manifest as needed, but we defer compilation until after this check
      -- in case the package manifest and resolutions are adjusted.
      let installedResolutions = Path.concat [ tmp, ".registry" ]
      installBuildPlan validatedResolutions installedResolutions

      let srcGlobs = Path.concat [ downloadedPackage, "src", "**", "*.purs" ]
      let depGlobs = Path.concat [ installedResolutions, "*", "src", "**", "*.purs" ]
      let pursGraph = Purs.Graph { globs: [ srcGlobs, depGlobs ] }

      -- We need to use the minimum compiler version that supports 'purs graph'.
      let pursGraphCompiler = if payload.compiler >= Purs.minPursGraph then payload.compiler else Purs.minPursGraph

      -- In this step we run 'purs graph' to get a graph of the package source
      -- and installed dependencies and use that to determine if the manifest
      -- contains any unused or missing dependencies. If it does and is a legacy
      -- manifest then we fix it and return the result. If does and is a modern
      -- manifest (spago.yaml, purs.json, etc.) then we reject it. If it doesn't
      -- then we simply return the manifest and resolutions we already had.
      Tuple manifest resolutions <- Run.liftAff (Purs.callCompiler { command: pursGraph, version: Just pursGraphCompiler, cwd: Nothing }) >>= case _ of
        Left err -> case err of
          UnknownError str -> Except.throw str
          MissingCompiler -> Except.throw $ "Missing compiler " <> Version.print pursGraphCompiler
          CompilationError errs -> do
            Log.warn $ Array.fold
              [ "Failed to discover unused dependencies because purs graph failed:\n"
              , Purs.printCompilerErrors errs
              ]
            -- The purs graph command will fail if the source code uses syntax
            -- before the oldest usable purs graph compiler (ie. 0.14.0). In
            -- this case we simply accept the dependencies as-is, even though
            -- they could technically violate Registry rules around missing and
            -- unused dependencies. This only affects old packages and we know
            -- they compile, so we've decided it's an acceptable exception.
            pure $ Tuple (Manifest receivedManifest) validatedResolutions
        Right output -> case Argonaut.Parser.jsonParser output of
          Left parseErr -> Except.throw $ "Failed to parse purs graph output as JSON while finding unused dependencies: " <> parseErr
          Right json -> case CA.decode PursGraph.pursGraphCodec json of
            Left decodeErr -> Except.throw $ "Failed to decode JSON from purs graph output while finding unused dependencies: " <> CA.printJsonDecodeError decodeErr
            Right graph -> do
              Log.debug "Got a valid graph of source and dependencies."
              let
                pathParser path = map _.name $ case String.stripPrefix (String.Pattern installedResolutions) path of
                  Just trimmed -> parseModulePath trimmed
                  Nothing -> case String.stripPrefix (String.Pattern downloadedPackage) path of
                    Just _ -> Right { name: receivedManifest.name, version: receivedManifest.version }
                    Nothing -> Left $ "Failed to parse module path " <> path <> " because it is not in the package source or installed dependencies."

              case Operation.Validation.noTransitiveOrMissingDeps (Manifest receivedManifest) graph pathParser of
                -- Association failures should always throw
                Left (Left assocErrors) ->
                  Except.throw $ Array.fold
                    [ "Failed to validate unused / missing dependencies because modules could not be associated with package names:"
                    , flip NonEmptyArray.foldMap1 assocErrors \{ error, module: ModuleName moduleName, path } ->
                        "\n  - " <> moduleName <> " (" <> path <> "): " <> error
                    ]

                -- FIXME: For now we attempt to fix packages if a legacy index
                -- is provided (ie. the publish is via the importer) but we
                -- should at some point make this a hard error.
                Left (Right depError) -> case maybeLegacyIndex of
                  Nothing ->
                    Except.throw $ "Failed to validate unused / missing dependencies: " <> Operation.Validation.printValidateDepsError depError
                  Just legacyIndex -> do
                    Log.info $ "Found fixable dependency errors: " <> Operation.Validation.printValidateDepsError depError
                    conformLegacyManifest (Manifest receivedManifest) payload.compiler compilerIndex legacyIndex depError

                -- If the check passes then we can simply return the manifest and
                -- resolutions.
                Right _ -> pure $ Tuple (Manifest receivedManifest) validatedResolutions

      -- Now that we've verified the package we can write the manifest to the
      -- source directory.
      Run.liftAff $ writeJsonFile Manifest.codec packagePursJson manifest

      Log.info "Creating packaging directory"
      let packageDirname = PackageName.print receivedManifest.name <> "-" <> Version.print receivedManifest.version
      let packageSource = Path.concat [ tmp, packageDirname ]
      FS.Extra.ensureDirectory packageSource
      -- We copy over all files that are always included (ie. src dir, purs.json file),
      -- and any files the user asked for via the 'files' key, and remove all files
      -- that should never be included (even if the user asked for them).
      copyPackageSourceFiles { includeFiles: receivedManifest.includeFiles, excludeFiles: receivedManifest.excludeFiles, source: downloadedPackage, destination: packageSource }
      removeIgnoredTarballFiles packageSource

      -- Now that we have the package source contents we can verify we can compile
      -- the package with exactly what is going to be uploaded.
      Comment.comment $ Array.fold
        [ "Verifying package compiles using compiler "
        , Version.print payload.compiler
        , " and resolutions:\n"
        , "```json\n"
        , printJson (Internal.Codec.packageMap Version.codec) resolutions
        , "\n```"
        ]

      -- We clear the installation directory so that no old installed resolutions
      -- stick around.
      Run.liftAff $ FS.Extra.remove installedResolutions
      installBuildPlan resolutions installedResolutions
      compilationResult <- Run.liftAff $ Purs.callCompiler
        { command: Purs.Compile { globs: [ Path.concat [ packageSource, "src/**/*.purs" ], Path.concat [ installedResolutions, "*/src/**/*.purs" ] ] }
        , version: Just payload.compiler
        , cwd: Just tmp
        }

      case compilationResult of
        Left compileFailure -> do
          let error = printCompilerFailure payload.compiler compileFailure
          Except.throw $ "Publishing failed due to a compiler error:\n\n" <> error
        Right _ -> pure unit

      Comment.comment "Package source is verified! Packaging tarball and uploading to the storage backend..."
      let tarballName = packageDirname <> ".tar.gz"
      let tarballPath = Path.concat [ tmp, tarballName ]
      Tar.create { cwd: tmp, folderName: packageDirname }

      Log.info "Tarball created. Verifying its size..."
      bytes <- Run.liftAff $ map FS.Stats.size $ FS.Aff.stat tarballPath
      for_ (Operation.Validation.validateTarballSize bytes) case _ of
        Operation.Validation.ExceedsMaximum maxPackageBytes ->
          Except.throw $ "Package tarball is " <> show bytes <> " bytes, which exceeds the maximum size of " <> show maxPackageBytes <> " bytes."
        Operation.Validation.WarnPackageSize maxWarnBytes ->
          Comment.comment $ "WARNING: Package tarball is " <> show bytes <> "bytes, which exceeds the warning threshold of " <> show maxWarnBytes <> " bytes."

      -- If a package has under ~30 bytes it's about guaranteed that packaging the
      -- tarball failed. This can happen if the system running the API has a non-
      -- GNU tar installed, for example.
      let minBytes = 30.0
      when (bytes < minBytes) do
        Except.throw $ "Package tarball is only " <> Number.Format.toString bytes <> " bytes, which indicates the source was not correctly packaged."

      hash <- Sha256.hashFile tarballPath
      Log.info $ "Tarball size of " <> show bytes <> " bytes is acceptable."
      Log.info $ "Tarball hash: " <> Sha256.print hash

      Storage.upload (un Manifest manifest).name (un Manifest manifest).version tarballPath
      Log.debug $ "Adding the new version " <> Version.print (un Manifest manifest).version <> " to the package metadata file."
      let newPublishedVersion = { hash, ref: payload.ref, compilers: Left payload.compiler, publishedTime, bytes }
      let newMetadata = metadata { published = Map.insert (un Manifest manifest).version newPublishedVersion metadata.published }

      Registry.writeMetadata (un Manifest manifest).name (Metadata newMetadata)
      Comment.comment "Successfully uploaded package to the registry! 🎉 🚀"

      -- We write to the registry index if possible. If this fails, the packaging
      -- team should manually insert the entry.
      Log.debug "Adding the new version to the registry index"
      Registry.writeManifest manifest

      Registry.mirrorLegacyRegistry payload.name newMetadata.location
      Comment.comment "Mirrored registry operation to the legacy registry!"

      Log.debug "Uploading package documentation to Pursuit"
      if payload.compiler >= Purs.minPursuitPublish then
        -- TODO: We must use the 'downloadedPackage' instead of 'packageSource'
        -- because Pursuit requires a git repository, and our tarball directory
        -- is not one. This should be changed once Pursuit no longer needs git.
        publishToPursuit { source: downloadedPackage, compiler: payload.compiler, resolutions, installedResolutions } >>= case _ of
          Left publishErr -> do
            Log.error publishErr
            Comment.comment $ "Failed to publish package docs to Pursuit: " <> publishErr
          Right _ ->
            Comment.comment "Successfully uploaded package docs to Pursuit! 🎉 🚀"
      else do
<<<<<<< HEAD
        Comment.comment $ Array.fold
          [ "Skipping Pursuit publishing because this package was published with a pre-0.14.7 compiler ("
          , Version.print payload.compiler
          , "). If you want to publish documentation, please try again with a later compiler."
          ]
=======
        Log.debug "Pruning unused dependencies from legacy package manifest..."

        Log.debug "Solving manifest to get all transitive dependencies."
        resolutions <- verifyResolutions (Manifest manifest) payload.resolutions

        Log.debug "Installing dependencies."
        tmpDepsDir <- Tmp.mkTmpDir
        installBuildPlan resolutions tmpDepsDir

        Log.debug "Discovering used dependencies from source."
        let srcGlobs = Path.concat [ packageDirectory, "src", "**", "*.purs" ]
        let depGlobs = Path.concat [ tmpDepsDir, "*", "src", "**", "*.purs" ]
        let command = Purs.Graph { globs: [ srcGlobs, depGlobs ] }
        -- We need to use the minimum compiler version that supports 'purs graph'
        let minGraphCompiler = unsafeFromRight (Version.parse "0.13.8")
        let callCompilerVersion = if payload.compiler >= minGraphCompiler then payload.compiler else minGraphCompiler
        Run.liftAff (Purs.callCompiler { command, version: Just callCompilerVersion, cwd: Nothing }) >>= case _ of
          Left err -> do
            let prefix = "Failed to discover unused dependencies because purs graph failed: "
            Log.error $ prefix <> case err of
              UnknownError str -> str
              CompilationError errs -> Purs.printCompilerErrors errs
              MissingCompiler -> "missing compiler " <> Version.print payload.compiler
            -- We allow legacy packages through even if we couldn't run purs graph,
            -- because we can't be sure we chose the correct compiler version.
            if source == LegacyPackage then
              Comment.comment "Failed to prune dependencies for legacy package, continuing anyway..."
            else do
              Except.throw "purs graph failed; cannot verify unused dependencies."
          Right output -> case JSON.parse output of
            Left parseErr -> Except.throw $ "Failed to parse purs graph output as JSON while finding unused dependencies: " <> parseErr
            Right json -> case CJ.decode PursGraph.pursGraphCodec json of
              Left decodeErr -> Except.throw $ "Failed to decode JSON from purs graph output while finding unused dependencies: " <> CJ.DecodeError.print decodeErr
              Right graph -> do
                Log.debug "Got a valid graph of source and dependencies. Removing install dir and associating discovered modules with their packages..."
                FS.Extra.remove tmpDepsDir

                let
                  -- We need access to a graph that _doesn't_ include the package
                  -- source, because we only care about dependencies of the package.
                  noSrcGraph = Map.filter (isNothing <<< String.stripPrefix (String.Pattern packageDirectory) <<< _.path) graph

                  pathParser = map _.name <<< parseInstalledModulePath <<< { prefix: tmpDepsDir, path: _ }

                case PursGraph.associateModules pathParser noSrcGraph of
                  Left errs ->
                    Except.throw $ String.joinWith "\n"
                      [ "Failed to associate modules with packages while finding unused dependencies:"
                      , flip NonEmptyArray.foldMap1 errs \{ error, module: ModuleName moduleName, path } ->
                          "  - " <> moduleName <> " (" <> path <> "): " <> error <> "\n"
                      ]
                  Right modulePackageMap -> do
                    Log.debug "Associated modules with their package names. Finding all modules used in package source..."
                    -- The modules used in the package source code are any that have
                    -- a path beginning with the package source directory. We only
                    -- care about dependents of these modules.
                    let sourceModules = Map.keys $ Map.filter (isJust <<< String.stripPrefix (String.Pattern packageDirectory) <<< _.path) graph

                    Log.debug "Found all modules used in package source. Finding all modules used by those modules..."
                    let allReachableModules = PursGraph.allDependenciesOf sourceModules graph

                    -- Then we can associate each reachable module with its package
                    -- name to get the full set of used package names.
                    let allUsedPackages = Set.mapMaybe (flip Map.lookup modulePackageMap) allReachableModules

                    -- Finally, we can use this to find the unused dependencies.
                    Log.debug "Found all packages reachable by the project source code. Determining unused dependencies..."
                    case Operation.Validation.getUnusedDependencies (Manifest manifest) resolutions allUsedPackages of
                      Nothing -> do
                        Log.debug "No unused dependencies! This manifest is good to go."
                        Run.liftAff $ writeJsonFile Manifest.codec packagePursJson (Manifest manifest)
                        publishRegistry
                          { source
                          , manifest: Manifest manifest
                          , metadata: Metadata metadata
                          , payload
                          , publishedTime
                          , tmp
                          , packageDirectory
                          }
                      Just isUnused -> do
                        let printed = String.joinWith ", " (PackageName.print <$> NonEmptySet.toUnfoldable isUnused)
                        Log.debug $ "Found unused dependencies: " <> printed
                        Comment.comment $ "Generated legacy manifest contains unused dependencies which will be removed: " <> printed
                        let verified = manifest { dependencies = Map.filterKeys (not <<< flip NonEmptySet.member isUnused) manifest.dependencies }
                        Log.debug "Writing updated, pruned manifest."
                        Run.liftAff $ writeJsonFile Manifest.codec packagePursJson (Manifest verified)
                        publishRegistry
                          { source
                          , manifest: Manifest verified
                          , metadata: Metadata metadata
                          , payload
                          , publishedTime
                          , tmp
                          , packageDirectory
                          }

type PublishRegistry =
  { source :: PackageSource
  , manifest :: Manifest
  , metadata :: Metadata
  , payload :: PublishData
  , publishedTime :: DateTime
  , tmp :: FilePath
  , packageDirectory :: FilePath
  }
>>>>>>> ebf49440

      Comment.comment "Determining all valid compiler versions for this package..."
      allCompilers <- PursVersions.pursVersions
      { failed: invalidCompilers, succeeded: validCompilers } <- case NonEmptyArray.fromFoldable $ NonEmptyArray.delete payload.compiler allCompilers of
        Nothing -> pure { failed: Map.empty, succeeded: NonEmptySet.singleton payload.compiler }
        Just try -> do
          found <- findAllCompilers
            { source: packageSource
            , manifest
            , compilers: try
            }
          pure { failed: found.failed, succeeded: NonEmptySet.cons payload.compiler found.succeeded }

      unless (Map.isEmpty invalidCompilers) do
        Log.debug $ "Some compilers failed: " <> String.joinWith ", " (map Version.print (Set.toUnfoldable (Map.keys invalidCompilers)))

      Comment.comment $ "Found compatible compilers: " <> String.joinWith ", " (map (\v -> "`" <> Version.print v <> "`") (NonEmptySet.toUnfoldable validCompilers))
      let compilersMetadata = newMetadata { published = Map.update (Just <<< (_ { compilers = Right (NonEmptySet.toUnfoldable1 validCompilers) })) (un Manifest manifest).version newMetadata.published }
      Registry.writeMetadata (un Manifest manifest).name (Metadata compilersMetadata)
      Log.debug $ "Wrote new metadata " <> printJson Metadata.codec (Metadata compilersMetadata)

      Comment.comment "Wrote completed metadata to the registry!"
      FS.Extra.remove tmp

-- | Verify the build plan for the package. If the user provided a build plan,
-- | we ensure that the provided versions are within the ranges listed in the
-- | manifest. If not, we solve their manifest to produce a build plan.
verifyResolutions :: forall r. CompilerIndex -> Version -> Manifest -> Maybe (Map PackageName Version) -> Run (REGISTRY + LOG + AFF + EXCEPT String + r) (Map PackageName Version)
verifyResolutions compilerIndex compiler manifest resolutions = do
  Log.debug "Check the submitted build plan matches the manifest"
  case resolutions of
    Nothing -> do
      case Operation.Validation.validateDependenciesSolve compiler manifest compilerIndex of
        Left errors -> do
          let
            printedError = String.joinWith "\n"
              [ "Could not produce valid dependencies for manifest."
              , "```"
              , errors # foldMapWithIndex \index error -> String.joinWith "\n"
                  [ "[Error " <> show (index + 1) <> "]"
                  , Solver.printSolverError error
                  ]
              , "```"
              ]
          Except.throw printedError
        Right solved -> pure solved
    Just provided -> do
      validateResolutions manifest provided
      pure provided

validateResolutions :: forall r. Manifest -> Map PackageName Version -> Run (EXCEPT String + r) Unit
validateResolutions manifest resolutions = do
  let unresolvedDependencies = Operation.Validation.getUnresolvedDependencies manifest resolutions
  unless (Array.null unresolvedDependencies) do
    let
      { fail: missingPackages, success: incorrectVersions } = partitionEithers unresolvedDependencies

      printPackageRange (name /\ range) = Array.fold
        [ "`"
        , PackageName.print name
        , "` in range `"
        , Range.print range
        , "`"
        ]

      missingPackagesError = do
        guard (not Array.null missingPackages)
        pure
          $ String.joinWith "\n  - "
          $ Array.cons "The build plan is missing dependencies that are listed in the manifest:"
          $ map printPackageRange missingPackages

      printPackageVersion (name /\ range /\ version) = Array.fold
        [ "`"
        , PackageName.print name
        , "@"
        , Version.print version
        , "` does not satisfy range `"
        , Range.print range
        , "`"
        ]

      incorrectVersionsError = do
        guard (not Array.null incorrectVersions)
        pure
          $ String.joinWith "\n  - "
          $ Array.cons "The build plan provides dependencies at versions outside the range listed in the manifest:"
          $ map printPackageVersion incorrectVersions

    Except.throw $ String.joinWith "\n\n" $ Array.catMaybes
      [ Just "All dependencies from the manifest must be in the build plan at valid versions."
      , missingPackagesError
      , incorrectVersionsError
      ]

type FindAllCompilersResult =
  { failed :: Map Version (Either SolverErrors CompilerFailure)
  , succeeded :: Set Version
  }

-- | Find all compilers that can compile the package source code and installed
-- | resolutions from the given array of compilers.
findAllCompilers
  :: forall r
   . { source :: FilePath, manifest :: Manifest, compilers :: NonEmptyArray Version }
  -> Run (REGISTRY + STORAGE + COMPILER_CACHE + LOG + AFF + EFFECT + EXCEPT String + r) FindAllCompilersResult
findAllCompilers { source, manifest, compilers } = do
  compilerIndex <- readCompilerIndex
  checkedCompilers <- for compilers \target -> do
    Log.debug $ "Trying compiler " <> Version.print target
    case Solver.solveWithCompiler (Range.exact target) compilerIndex (un Manifest manifest).dependencies of
      Left solverErrors -> do
        Log.info $ "Failed to solve with compiler " <> Version.print target
        pure $ Left $ Tuple target (Left solverErrors)
      Right (Tuple mbCompiler resolutions) -> do
        Log.debug $ "Solved with compiler " <> Version.print target <> " and got resolutions:\n" <> printJson (Internal.Codec.packageMap Version.codec) resolutions
        case mbCompiler of
          Nothing -> Except.throw "Produced a compiler-derived build plan with no compiler!"
          Just selected | selected /= target -> Except.throw $ Array.fold
            [ "Produced a compiler-derived build plan that selects a compiler ("
            , Version.print selected
            , ") that differs from the target compiler ("
            , Version.print target
            , ")."
            ]
          Just _ -> pure unit
        Cache.get _compilerCache (Compilation manifest resolutions target) >>= case _ of
          Nothing -> do
            Log.debug $ "No cached compilation, compiling with compiler " <> Version.print target
            workdir <- Tmp.mkTmpDir
            let installed = Path.concat [ workdir, ".registry" ]
            FS.Extra.ensureDirectory installed
            installBuildPlan resolutions installed
            result <- Run.liftAff $ Purs.callCompiler
              { command: Purs.Compile { globs: [ Path.concat [ source, "src/**/*.purs" ], Path.concat [ installed, "*/src/**/*.purs" ] ] }
              , version: Just target
              , cwd: Just workdir
              }
            FS.Extra.remove workdir
            case result of
              Left err -> do
                Log.info $ "Compilation failed with compiler " <> Version.print target <> ":\n" <> printCompilerFailure target err
              Right _ -> do
                Log.debug $ "Compilation succeeded with compiler " <> Version.print target
            Cache.put _compilerCache (Compilation manifest resolutions target) { target, result: map (const unit) result }
            pure $ bimap (Tuple target <<< Right) (const target) result
          Just { result } ->
            pure $ bimap (Tuple target <<< Right) (const target) result

  let results = partitionEithers $ NonEmptyArray.toArray checkedCompilers
  pure { failed: Map.fromFoldable results.fail, succeeded: Set.fromFoldable results.success }

printCompilerFailure :: Version -> CompilerFailure -> String
printCompilerFailure compiler = case _ of
  MissingCompiler -> Array.fold
    [ "Compilation failed because the build plan compiler version "
    , Version.print compiler
    , " is not supported. Please try again with a different compiler."
    ]
  CompilationError errs -> String.joinWith "\n"
    [ "Compilation failed because the build plan does not compile with version " <> Version.print compiler <> " of the compiler:"
    , "```"
    , Purs.printCompilerErrors errs
    , "```"
    ]
  UnknownError err -> String.joinWith "\n"
    [ "Compilation failed with version " <> Version.print compiler <> " because of an error :"
    , "```"
    , err
    , "```"
    ]

-- | Install all dependencies indicated by the build plan to the specified
-- | directory. Packages will be installed at 'dir/package-name-x.y.z'.
installBuildPlan :: forall r. Map PackageName Version -> FilePath -> Run (STORAGE + LOG + AFF + EXCEPT String + r) Unit
installBuildPlan resolutions dependenciesDir = do
  Run.liftAff $ FS.Extra.ensureDirectory dependenciesDir
  -- We fetch every dependency at its resolved version, unpack the tarball, and
  -- store the resulting source code in a specified directory for dependencies.
  forWithIndex_ resolutions \name version -> do
    let
      -- This filename uses the format the directory name will have once
      -- unpacked, ie. package-name-major.minor.patch
      filename = PackageName.print name <> "-" <> Version.print version <> ".tar.gz"
      filepath = Path.concat [ dependenciesDir, filename ]
    Storage.download name version filepath
    Run.liftAff (Aff.attempt (Tar.extract { cwd: dependenciesDir, archive: filename })) >>= case _ of
      Left error -> do
        Log.error $ "Failed to unpack " <> filename <> ": " <> Aff.message error
        Except.throw "Failed to unpack dependency tarball, cannot continue."
      Right _ ->
        Log.debug $ "Unpacked " <> filename
    Run.liftAff $ FS.Aff.unlink filepath
    Log.debug $ "Installed " <> formatPackageVersion name version

-- | Parse the name and version from a path to a module installed in the standard
-- | form: '<package-name>-<x.y.z>...'
parseModulePath :: FilePath -> Either String { name :: PackageName, version :: Version }
parseModulePath path = do
  packageVersion <- lmap Parsing.parseErrorMessage $ Parsing.runParser path do
    _ <- Parsing.Combinators.optional (Parsing.Combinators.try (Parsing.String.string Path.sep))
    Tuple packageVersionChars _ <- Parsing.Combinators.Array.manyTill_ Parsing.String.anyChar (Parsing.String.string Path.sep)
    pure $ String.CodeUnits.fromCharArray (Array.fromFoldable packageVersionChars)

  -- Then we can drop everything after the last hyphen (the
  -- version number) and join the rest back together.
  case NonEmptyArray.fromArray $ String.split (String.Pattern "-") packageVersion of
    Nothing -> Left $ "Could not parse package name and version from install path: " <> path
    Just separated -> do
      let packageString = String.joinWith "-" (NonEmptyArray.dropEnd 1 separated)
      name <- PackageName.parse packageString
      let versionString = NonEmptyArray.last separated
      version <- Version.parse versionString
      pure { name, version }

type PublishToPursuit =
  { source :: FilePath
  , compiler :: Version
  , resolutions :: Map PackageName Version
  , installedResolutions :: FilePath
  }

-- | Publishes a package to Pursuit.
-- |
-- | ASSUMPTIONS: This function should not be run on legacy packages or on
-- | packages where the `purescript-` prefix is still present. Cannot be used
-- | on packages prior to 'Purs.minPursuitPublish'
publishToPursuit
  :: forall r
   . PublishToPursuit
  -> Run (PURSUIT + COMMENT + LOG + AFF + EFFECT + r) (Either String Unit)
publishToPursuit { source, compiler, resolutions, installedResolutions } = Except.runExcept do
  Log.debug "Generating a resolutions file"
  tmp <- Tmp.mkTmpDir

  when (compiler < Purs.minPursuitPublish) do
    Except.throw $ "Cannot publish to Pursuit because this package was published with a pre-0.14.7 compiler (" <> Version.print compiler <> "). If you want to publish documentation, please try again with a later compiler."

  let
    resolvedPaths = formatPursuitResolutions { resolutions, installedResolutions }
    resolutionsFilePath = Path.concat [ tmp, "resolutions.json" ]

  Run.liftAff $ writeJsonFile pursuitResolutionsCodec resolutionsFilePath resolvedPaths

  -- The 'purs publish' command requires a clean working tree, but it isn't
  -- guaranteed that packages have an adequate .gitignore file. So we stash
  -- stash changes made during the publishing process before calling publish.
  -- https://git-scm.com/docs/gitignore
  Log.debug "Adding output and purs.json to local git excludes..."
  Run.liftAff $ FS.Aff.appendTextFile UTF8 (Path.concat [ source, ".git", "info", "exclude" ]) (String.joinWith "\n" [ "output", "purs.json" ])

  -- NOTE: The compatibility version of purs publish appends 'purescript-' to the
  -- package name in the manifest file:
  -- https://github.com/purescript/purescript/blob/a846892d178d3c9c76c162ca39b9deb6fad4ec8e/src/Language/PureScript/Publish/Registry/Compat.hs#L19
  --
  -- The resulting documentation will all use purescript- prefixes in keeping
  -- with the format used by Pursuit in PureScript versions at least up to 0.16
  compilerOutput <- Run.liftAff $ Purs.callCompiler
    { command: Purs.Publish { resolutions: resolutionsFilePath }
    , version: Just compiler
    , cwd: Just source
    }

  publishJson <- case compilerOutput of
    Left error ->
      Except.throw $ printCompilerFailure compiler error
    Right publishResult -> do
      -- The output contains plenty of diagnostic lines, ie. "Compiling ..."
      -- but we only want the final JSON payload.
      let lines = String.split (String.Pattern "\n") publishResult
      case Array.last lines of
        Nothing -> Except.throw "Publishing failed because of an unexpected compiler error. cc @purescript/packaging"
        Just jsonString -> case JSON.parse jsonString of
          Left err -> Except.throw $ String.joinWith "\n"
            [ "Failed to parse output of publishing. cc @purescript/packaging"
            , "```"
            , err
            , "```"
            ]
          Right json ->
            pure json

  result <- Pursuit.publish publishJson
  case result of
    Left error ->
      Except.throw $ "Could not publish your package to Pursuit because an error was encountered (cc: @purescript/packaging): " <> error
    Right _ ->
      FS.Extra.remove tmp

type PursuitResolutions = Map RawPackageName { version :: Version, path :: FilePath }

pursuitResolutionsCodec :: CJ.Codec PursuitResolutions
pursuitResolutionsCodec = rawPackageNameMapCodec $ CJ.named "Resolution" $ CJ.Record.object { version: Version.codec, path: CJ.string }

-- Resolutions format: https://github.com/purescript/purescript/pull/3565
--
-- Note: This interfaces with Pursuit, and therefore we must add purescript-
-- prefixes to all package names for compatibility with the Bower naming format.
formatPursuitResolutions :: { resolutions :: Map PackageName Version, installedResolutions :: FilePath } -> PursuitResolutions
formatPursuitResolutions { resolutions, installedResolutions } =
  Map.fromFoldable do
    Tuple name version <- Map.toUnfoldable resolutions
    let
      bowerPackageName = RawPackageName ("purescript-" <> PackageName.print name)
      packagePath = Path.concat [ installedResolutions, PackageName.print name <> "-" <> Version.print version ]
    [ Tuple bowerPackageName { path: packagePath, version } ]

-- | Copy files from the package source directory to the destination directory
-- | for the tarball. This will copy all always-included files as well as files
-- | provided by the user via the `files` key.
-- | Finally, it removes any files specified in the globs behind the `excludeFiles` key.
copyPackageSourceFiles
  :: forall r
   . { includeFiles :: Maybe (NonEmptyArray NonEmptyString)
     , excludeFiles :: Maybe (NonEmptyArray NonEmptyString)
     , source :: FilePath
     , destination :: FilePath
     }
  -> Run (LOG + EXCEPT String + AFF + EFFECT + r) Unit
copyPackageSourceFiles { includeFiles, excludeFiles, source, destination } = do
  Log.debug $ "Copying package source files from " <> source <> " to " <> destination

  userExcludeFiles <- case excludeFiles of
    Nothing -> pure []
    Just nonEmptyGlobs -> do
      let globs = map NonEmptyString.toString $ NonEmptyArray.toArray nonEmptyGlobs
      { succeeded, failed } <- FastGlob.match source globs
      -- Since we will only subtract the excluded globs we can safely ignore the failed globs
      Log.warn $ "The following paths matched by globs in the 'exclude' key are outside your package directory: " <> String.joinWith ", " failed
      case validateNoExcludedObligatoryFiles succeeded of
        Right _ -> pure succeeded
        Left removedObligatoryFiles -> do
          Log.warn $ "The following paths matched by globs in the 'excludeFiles' key will be included in the tarball and cannot be excluded: " <> String.joinWith ", " (NonEmptySet.toUnfoldable removedObligatoryFiles)
          pure $ succeeded Array.\\ NonEmptySet.toUnfoldable removedObligatoryFiles

  userFiles <- case includeFiles of
    Nothing -> pure []
    Just nonEmptyGlobs -> do
      let globs = map NonEmptyString.toString $ NonEmptyArray.toArray nonEmptyGlobs
      { succeeded, failed } <- FastGlob.match source globs
      let succeededAndNotExcluded = succeeded Array.\\ userExcludeFiles

      unless (Array.null failed) do
        Except.throw $ String.joinWith " "
          [ "Some paths matched by globs in the 'includeFiles' key are outside your package directory."
          , "Please ensure globs only match within your package directory, including symlinks."
          ]

      case NonEmptyArray.fromArray (Array.filter (Regex.test Internal.Path.pursFileExtensionRegex) succeededAndNotExcluded) of
        Nothing -> pure unit
        Just matches -> do
          let fullPaths = map (\path -> Path.concat [ source, path ]) matches
          Operation.Validation.validatePursModules fullPaths >>= case _ of
            Left formattedError ->
              Except.throw $ "Some PureScript modules listed in the 'includeFiles' section of your manifest contain malformed or disallowed module names." <> formattedError
            Right _ ->
              pure unit

      pure succeeded

  includedFiles <- FastGlob.match source includedGlobs
  includedInsensitiveFiles <- FastGlob.match' source includedInsensitiveGlobs { caseSensitive: false }

  let filesToCopy = (userFiles <> includedFiles.succeeded <> includedInsensitiveFiles.succeeded) Array.\\ userExcludeFiles
  let makePaths path = { from: Path.concat [ source, path ], to: Path.concat [ destination, path ], preserveTimestamps: true }

  case map makePaths filesToCopy of
    [] -> Log.warn "No files found in copyPackageSourceFiles to copy to the packaging directory."
    xs -> do
      Log.debug $ Array.fold
        [ "Found files to copy:"
        , Array.foldMap (\{ from, to } -> "\n  - " <> from <> " to " <> to) xs
        ]
      traverse_ FS.Extra.copy xs

-- | We always ignore some files and directories when packaging a tarball, such
-- | as common version control directories, even if a user has explicitly opted
-- | in to those files with the 'files' key.
-- |
-- | See also:
-- | https://docs.npmjs.com/cli/v8/configuring-npm/package-json#files
removeIgnoredTarballFiles :: forall m. MonadAff m => FilePath -> m Unit
removeIgnoredTarballFiles path = do
  globMatches <- FastGlob.match' path ignoredGlobs { caseSensitive: false }
  for_ (ignoredDirectories <> ignoredFiles <> globMatches.succeeded) \match ->
    FS.Extra.remove (Path.concat [ path, match ])

jsonToDhallManifest :: FilePath -> String -> Aff (Either String String)
jsonToDhallManifest dhallTypes jsonStr = do
  let cmd = "json-to-dhall"
  -- Dhall requires that the path begin with './', but joining paths together with Node
  -- will remove the './' prefix. We need to manually append this to the relative path.
  let args = [ "--records-loose", "--unions-strict", Path.concat [ dhallTypes, "v1", "Manifest.dhall" ] ]
  process <- Execa.execa cmd args identity
  for_ process.stdin \{ writeUtf8End } -> writeUtf8End jsonStr
  result <- process.getResult
  pure case result.exit of
    Normally 0 -> Right jsonStr
    _ -> Left result.stderr

getPacchettiBotti :: forall r. Run (PACCHETTIBOTTI_ENV + r) Owner
getPacchettiBotti = do
  { publicKey } <- Env.askPacchettiBotti
  pure $ Owner
    { id: Just pacchettibottiEmail
    , keytype: pacchettibottiKeyType
    , public: publicKey
    }

packagingTeam :: Team
packagingTeam = { org: "purescript", team: "packaging" }

readCompilerIndex :: forall r. Run (REGISTRY + AFF + EXCEPT String + r) Solver.CompilerIndex
readCompilerIndex = do
  metadata <- Registry.readAllMetadata
  manifests <- Registry.readAllManifests
  allCompilers <- PursVersions.pursVersions
  pure $ Solver.buildCompilerIndex allCompilers manifests metadata

type AdjustManifest =
  { source :: FilePath
  , compiler :: Version
  , manifest :: Manifest
  , legacyIndex :: Maybe DependencyIndex
  , currentIndex :: CompilerIndex
  , resolutions :: Maybe (Map PackageName Version)
  }

-- | Conform a legacy manifest to the Registry requirements for dependencies,
-- | ie. that all direct imports are listed (no transitive dependencies) and no
-- | unused dependencies are listed.
conformLegacyManifest
  :: forall r
   . Manifest
  -> Version
  -> CompilerIndex
  -> Solver.TransitivizedRegistry
  -> ValidateDepsError
  -> Run (COMMENT + LOG + EXCEPT String + r) (Tuple Manifest (Map PackageName Version))
conformLegacyManifest (Manifest manifest) compiler currentIndex legacyRegistry problem = do
  let
    manifestRequired :: SemigroupMap PackageName Intersection
    manifestRequired = Solver.initializeRequired manifest.dependencies

  legacyResolutions <- case Solver.solveFull { registry: legacyRegistry, required: manifestRequired } of
    Left unsolvableLegacy -> do
      Log.warn $ "Legacy resolutions not solvable\n" <> NonEmptyList.foldMap (append "\n  - " <<< Solver.printSolverError) unsolvableLegacy
      case Solver.solveWithCompiler (Range.exact compiler) currentIndex manifest.dependencies of
        Left unsolvableCurrent -> Except.throw $ "Resolutions not solvable\n" <> NonEmptyList.foldMap (append "\n  - " <<< Solver.printSolverError) unsolvableCurrent
        Right (Tuple _ solved) -> do
          Log.debug $ "Got current resolutions as a fallback to unsolvable legacy resolutions:\n" <> printJson (Internal.Codec.packageMap Version.codec) solved
          pure solved
    Right solved -> do
      Log.debug $ "Got legacy resolutions:\n" <> printJson (Internal.Codec.packageMap Version.codec) solved
      pure solved

  let
    legacyTransitive :: Map PackageName Range
    legacyTransitive =
      Map.mapMaybe (\intersect -> Range.mk (Solver.lowerBound intersect) (Solver.upperBound intersect))
        $ Safe.Coerce.coerce
        $ _.required
        $ Solver.solveSteps
        $ Solver.solveSeed
        $ Solver.withReachable { registry: legacyRegistry, required: manifestRequired }

  Log.debug $ "Got transitive solution:\n" <> printJson (Internal.Codec.packageMap Range.codec) legacyTransitive

  let
    associateMissing :: Array PackageName -> Map PackageName Range
    associateMissing packages = do
      -- First we look up the package in the produced transitive ranges, as those
      -- are the most likely to be correct.
      let associateTransitive pkg = maybe (Left pkg) (\range -> Right (Tuple pkg range)) (Map.lookup pkg legacyTransitive)
      let associated = partitionEithers (map associateTransitive packages)
      let foundFromTransitive = Map.fromFoldable associated.success

      -- If not found, we search for the ranges described for this dependency
      -- in the manifests of the packages in the resolutions.
      let
        resolutionRanges :: Map PackageName Range
        resolutionRanges = do
          let
            foldFn name prev version = fromMaybe prev do
              versions <- Map.lookup name (un SemigroupMap legacyRegistry)
              deps <- Map.lookup version (un SemigroupMap versions)
              let deps' = Map.mapMaybe (\intersect -> Range.mk (Solver.lowerBound intersect) (Solver.upperBound intersect)) (un SemigroupMap deps)
              pure $ Map.unionWith (\l r -> fromMaybe l (Range.intersect l r)) prev deps'

          foldlWithIndex foldFn Map.empty legacyResolutions

        foundFromResolutions :: Map PackageName Range
        foundFromResolutions = Map.fromFoldable do
          associated.fail # Array.mapMaybe \pkg -> map (Tuple pkg) (Map.lookup pkg resolutionRanges)

      Map.union foundFromTransitive foundFromResolutions

    fixUnused names (Manifest m) = do
      let unused = Map.fromFoldable $ NonEmptySet.map (\name -> Tuple name unit) names
      let fixedDependencies = Map.difference m.dependencies unused
      case Solver.solveWithCompiler (Range.exact compiler) currentIndex fixedDependencies of
        Left unsolvable -> do
          Log.warn $ "Fixed dependencies cannot be used to produce a viable solution: " <> printJson (Internal.Codec.packageMap Range.codec) fixedDependencies
          Except.throw $ "Resolutions not solvable\n" <> NonEmptyList.foldMap (append "\n  - " <<< Solver.printSolverError) unsolvable
        Right (Tuple _ solved) -> pure $ Tuple fixedDependencies solved

    fixMissing names (Manifest m) = do
      let fixedDependencies = Map.union m.dependencies (associateMissing (NonEmptySet.toUnfoldable names))
      -- Once we've fixed the missing dependencies we need to be sure we can still
      -- produce a viable solution with the current index.
      case Solver.solveWithCompiler (Range.exact compiler) currentIndex fixedDependencies of
        Left unsolvable -> do
          Log.warn $ "Fixed dependencies cannot be used to produce a viable solution: " <> printJson (Internal.Codec.packageMap Range.codec) fixedDependencies
          Except.throw $ "Resolutions not solvable\n" <> NonEmptyList.foldMap (append "\n  - " <<< Solver.printSolverError) unsolvable
        Right (Tuple _ solved) -> pure $ Tuple fixedDependencies solved

    previousDepsMessage = Array.fold
      [ "Your package is using a legacy manifest format, so we have adjusted your dependencies to remove unused ones and add direct-imported ones. "
      , "Your dependency list was:\n"
      , "```json\n"
      , printJson (Internal.Codec.packageMap Range.codec) manifest.dependencies
      , "\n```\n"
      ]

    newDepsMessage (Manifest new) = Array.fold
      [ "\nYour new dependency list is:\n"
      , "```json\n"
      , printJson (Internal.Codec.packageMap Range.codec) new.dependencies
      , "\n```\n"
      ]

  case problem of
    UnusedDependencies names -> do
      Tuple deps resolutions <- fixUnused names (Manifest manifest)
      let newManifest = Manifest (manifest { dependencies = deps })
      Comment.comment $ Array.fold
        [ previousDepsMessage
        , "\nWe have removed the following packages: " <> String.joinWith ", " (map PackageName.print (NonEmptySet.toUnfoldable names)) <> "\n"
        , newDepsMessage newManifest
        ]
      pure $ Tuple newManifest resolutions
    MissingDependencies names -> do
      Tuple deps resolutions <- fixMissing names (Manifest manifest)
      let newManifest = Manifest (manifest { dependencies = deps })
      Comment.comment $ Array.fold
        [ previousDepsMessage
        , "\nWe have added the following packages: " <> String.joinWith ", " (map PackageName.print (NonEmptySet.toUnfoldable names)) <> "\n"
        , newDepsMessage newManifest
        ]
      pure $ Tuple newManifest resolutions
    UnusedAndMissing { missing, unused } -> do
      let unused' = Map.fromFoldable $ NonEmptySet.map (\name -> Tuple name unit) unused
      let trimmed = Map.difference manifest.dependencies unused'
      Tuple newDeps newResolutions <- fixMissing missing (Manifest (manifest { dependencies = trimmed }))
      let newManifest = Manifest (manifest { dependencies = newDeps })
      Comment.comment $ Array.fold
        [ previousDepsMessage
        , "\nWe have removed the following packages: " <> String.joinWith ", " (map PackageName.print (NonEmptySet.toUnfoldable unused)) <> "\n"
        , "We have added the following packages: " <> String.joinWith ", " (map PackageName.print (NonEmptySet.toUnfoldable missing)) <> "\n"
        , newDepsMessage newManifest
        ]
      pure $ Tuple newManifest newResolutions

type COMPILER_CACHE r = (compilerCache :: Cache CompilerCache | r)

_compilerCache :: Proxy "compilerCache"
_compilerCache = Proxy

data CompilerCache :: (Type -> Type -> Type) -> Type -> Type
data CompilerCache c a = Compilation Manifest (Map PackageName Version) Version (c { target :: Version, result :: Either CompilerFailure Unit } a)

instance Functor2 c => Functor (CompilerCache c) where
  map k (Compilation manifest resolutions compiler a) = Compilation manifest resolutions compiler (map2 k a)

instance FsEncodable CompilerCache where
  encodeFs = case _ of
    Compilation (Manifest manifest) resolutions compiler next -> do
      let
        baseKey = "Compilation__" <> PackageName.print manifest.name <> "__" <> Version.print manifest.version <> "__" <> Version.print compiler <> "__"
        hashKey = do
          let resolutions' = foldlWithIndex (\name prev version -> formatPackageVersion name version <> prev) "" resolutions
          unsafePerformEffect $ Sha256.hashString resolutions'
        cacheKey = baseKey <> Sha256.print hashKey

      let
        codec = CA.Record.object "FindAllCompilersResult"
          { target: Version.codec
          , result: CA.Common.either compilerFailureCodec CA.null
          }

      Exists.mkExists $ Cache.AsJson cacheKey codec next<|MERGE_RESOLUTION|>--- conflicted
+++ resolved
@@ -22,16 +22,10 @@
 import Codec.JSON.DecodeError as CJ.DecodeError
 import Data.Array as Array
 import Data.Array.NonEmpty as NonEmptyArray
-<<<<<<< HEAD
-import Data.Codec.Argonaut as CA
-import Data.Codec.Argonaut.Common as CA.Common
-import Data.Codec.Argonaut.Record as CA.Record
+import Data.Codec.JSON as CJ
+import Data.Codec.JSON.Common as CJ.Common
+import Data.Codec.JSON.Record as CJ.Record
 import Data.Exists as Exists
-=======
-import Data.Codec.JSON as CJ
-import Data.Codec.JSON.Record as CJ.Record
-import Data.DateTime (DateTime)
->>>>>>> ebf49440
 import Data.Foldable (traverse_)
 import Data.FoldableWithIndex (foldMapWithIndex)
 import Data.List.NonEmpty as NonEmptyList
@@ -46,12 +40,8 @@
 import Data.String.NonEmpty as NonEmptyString
 import Data.String.Regex as Regex
 import Effect.Aff as Aff
-<<<<<<< HEAD
 import Effect.Unsafe (unsafePerformEffect)
-=======
-import Effect.Ref as Ref
 import JSON as JSON
->>>>>>> ebf49440
 import Node.ChildProcess.Types (Exit(..))
 import Node.FS.Aff as FS.Aff
 import Node.FS.Stats as FS.Stats
@@ -636,10 +626,10 @@
             -- unused dependencies. This only affects old packages and we know
             -- they compile, so we've decided it's an acceptable exception.
             pure $ Tuple (Manifest receivedManifest) validatedResolutions
-        Right output -> case Argonaut.Parser.jsonParser output of
+        Right output -> case JSON.parse output of
           Left parseErr -> Except.throw $ "Failed to parse purs graph output as JSON while finding unused dependencies: " <> parseErr
-          Right json -> case CA.decode PursGraph.pursGraphCodec json of
-            Left decodeErr -> Except.throw $ "Failed to decode JSON from purs graph output while finding unused dependencies: " <> CA.printJsonDecodeError decodeErr
+          Right json -> case CJ.decode PursGraph.pursGraphCodec json of
+            Left decodeErr -> Except.throw $ "Failed to decode JSON from purs graph output while finding unused dependencies: " <> CJ.DecodeError.print decodeErr
             Right graph -> do
               Log.debug "Got a valid graph of source and dependencies."
               let
@@ -765,120 +755,11 @@
           Right _ ->
             Comment.comment "Successfully uploaded package docs to Pursuit! 🎉 🚀"
       else do
-<<<<<<< HEAD
         Comment.comment $ Array.fold
           [ "Skipping Pursuit publishing because this package was published with a pre-0.14.7 compiler ("
           , Version.print payload.compiler
           , "). If you want to publish documentation, please try again with a later compiler."
           ]
-=======
-        Log.debug "Pruning unused dependencies from legacy package manifest..."
-
-        Log.debug "Solving manifest to get all transitive dependencies."
-        resolutions <- verifyResolutions (Manifest manifest) payload.resolutions
-
-        Log.debug "Installing dependencies."
-        tmpDepsDir <- Tmp.mkTmpDir
-        installBuildPlan resolutions tmpDepsDir
-
-        Log.debug "Discovering used dependencies from source."
-        let srcGlobs = Path.concat [ packageDirectory, "src", "**", "*.purs" ]
-        let depGlobs = Path.concat [ tmpDepsDir, "*", "src", "**", "*.purs" ]
-        let command = Purs.Graph { globs: [ srcGlobs, depGlobs ] }
-        -- We need to use the minimum compiler version that supports 'purs graph'
-        let minGraphCompiler = unsafeFromRight (Version.parse "0.13.8")
-        let callCompilerVersion = if payload.compiler >= minGraphCompiler then payload.compiler else minGraphCompiler
-        Run.liftAff (Purs.callCompiler { command, version: Just callCompilerVersion, cwd: Nothing }) >>= case _ of
-          Left err -> do
-            let prefix = "Failed to discover unused dependencies because purs graph failed: "
-            Log.error $ prefix <> case err of
-              UnknownError str -> str
-              CompilationError errs -> Purs.printCompilerErrors errs
-              MissingCompiler -> "missing compiler " <> Version.print payload.compiler
-            -- We allow legacy packages through even if we couldn't run purs graph,
-            -- because we can't be sure we chose the correct compiler version.
-            if source == LegacyPackage then
-              Comment.comment "Failed to prune dependencies for legacy package, continuing anyway..."
-            else do
-              Except.throw "purs graph failed; cannot verify unused dependencies."
-          Right output -> case JSON.parse output of
-            Left parseErr -> Except.throw $ "Failed to parse purs graph output as JSON while finding unused dependencies: " <> parseErr
-            Right json -> case CJ.decode PursGraph.pursGraphCodec json of
-              Left decodeErr -> Except.throw $ "Failed to decode JSON from purs graph output while finding unused dependencies: " <> CJ.DecodeError.print decodeErr
-              Right graph -> do
-                Log.debug "Got a valid graph of source and dependencies. Removing install dir and associating discovered modules with their packages..."
-                FS.Extra.remove tmpDepsDir
-
-                let
-                  -- We need access to a graph that _doesn't_ include the package
-                  -- source, because we only care about dependencies of the package.
-                  noSrcGraph = Map.filter (isNothing <<< String.stripPrefix (String.Pattern packageDirectory) <<< _.path) graph
-
-                  pathParser = map _.name <<< parseInstalledModulePath <<< { prefix: tmpDepsDir, path: _ }
-
-                case PursGraph.associateModules pathParser noSrcGraph of
-                  Left errs ->
-                    Except.throw $ String.joinWith "\n"
-                      [ "Failed to associate modules with packages while finding unused dependencies:"
-                      , flip NonEmptyArray.foldMap1 errs \{ error, module: ModuleName moduleName, path } ->
-                          "  - " <> moduleName <> " (" <> path <> "): " <> error <> "\n"
-                      ]
-                  Right modulePackageMap -> do
-                    Log.debug "Associated modules with their package names. Finding all modules used in package source..."
-                    -- The modules used in the package source code are any that have
-                    -- a path beginning with the package source directory. We only
-                    -- care about dependents of these modules.
-                    let sourceModules = Map.keys $ Map.filter (isJust <<< String.stripPrefix (String.Pattern packageDirectory) <<< _.path) graph
-
-                    Log.debug "Found all modules used in package source. Finding all modules used by those modules..."
-                    let allReachableModules = PursGraph.allDependenciesOf sourceModules graph
-
-                    -- Then we can associate each reachable module with its package
-                    -- name to get the full set of used package names.
-                    let allUsedPackages = Set.mapMaybe (flip Map.lookup modulePackageMap) allReachableModules
-
-                    -- Finally, we can use this to find the unused dependencies.
-                    Log.debug "Found all packages reachable by the project source code. Determining unused dependencies..."
-                    case Operation.Validation.getUnusedDependencies (Manifest manifest) resolutions allUsedPackages of
-                      Nothing -> do
-                        Log.debug "No unused dependencies! This manifest is good to go."
-                        Run.liftAff $ writeJsonFile Manifest.codec packagePursJson (Manifest manifest)
-                        publishRegistry
-                          { source
-                          , manifest: Manifest manifest
-                          , metadata: Metadata metadata
-                          , payload
-                          , publishedTime
-                          , tmp
-                          , packageDirectory
-                          }
-                      Just isUnused -> do
-                        let printed = String.joinWith ", " (PackageName.print <$> NonEmptySet.toUnfoldable isUnused)
-                        Log.debug $ "Found unused dependencies: " <> printed
-                        Comment.comment $ "Generated legacy manifest contains unused dependencies which will be removed: " <> printed
-                        let verified = manifest { dependencies = Map.filterKeys (not <<< flip NonEmptySet.member isUnused) manifest.dependencies }
-                        Log.debug "Writing updated, pruned manifest."
-                        Run.liftAff $ writeJsonFile Manifest.codec packagePursJson (Manifest verified)
-                        publishRegistry
-                          { source
-                          , manifest: Manifest verified
-                          , metadata: Metadata metadata
-                          , payload
-                          , publishedTime
-                          , tmp
-                          , packageDirectory
-                          }
-
-type PublishRegistry =
-  { source :: PackageSource
-  , manifest :: Manifest
-  , metadata :: Metadata
-  , payload :: PublishData
-  , publishedTime :: DateTime
-  , tmp :: FilePath
-  , packageDirectory :: FilePath
-  }
->>>>>>> ebf49440
 
       Comment.comment "Determining all valid compiler versions for this package..."
       allCompilers <- PursVersions.pursVersions
@@ -1464,9 +1345,9 @@
         cacheKey = baseKey <> Sha256.print hashKey
 
       let
-        codec = CA.Record.object "FindAllCompilersResult"
+        codec = CJ.named "FindAllCompilersResult" $ CJ.Record.object
           { target: Version.codec
-          , result: CA.Common.either compilerFailureCodec CA.null
+          , result: CJ.Common.either compilerFailureCodec CJ.null
           }
 
       Exists.mkExists $ Cache.AsJson cacheKey codec next