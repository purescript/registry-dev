--- conflicted
+++ resolved
@@ -16,7 +16,6 @@
   , publish
   , readCompilerIndex
   , removeIgnoredTarballFiles
-  , spagoToManifest
   ) where
 
 import Registry.App.Prelude
@@ -45,11 +44,8 @@
 import Data.String.Regex as Regex
 import Effect.Aff as Aff
 import Effect.Ref as Ref
-<<<<<<< HEAD
 import Effect.Unsafe (unsafePerformEffect)
-=======
 import Node.ChildProcess.Types (Exit(..))
->>>>>>> d7d35c94
 import Node.FS.Aff as FS.Aff
 import Node.FS.Stats as FS.Stats
 import Node.FS.Sync as FS.Sync
@@ -119,12 +115,7 @@
 import Run as Run
 import Run.Except (EXCEPT)
 import Run.Except as Except
-<<<<<<< HEAD
 import Safe.Coerce as Safe.Coerce
-import Spago.Core.Config as Spago.Config
-import Spago.FS as Spago.FS
-=======
->>>>>>> d7d35c94
 
 type PackageSetUpdateEffects r = (REGISTRY + PACKAGE_SETS + GITHUB + GITHUB_EVENT_ENV + COMMENT + LOG + EXCEPT String + r)
 
@@ -448,20 +439,6 @@
 
     else if hasSpagoYaml then do
       Comment.comment $ "Package source does not have a purs.json file, creating one from your spago.yaml file..."
-<<<<<<< HEAD
-      Run.liftAff (Spago.FS.readYamlDocFile Spago.Config.configCodec packageSpagoYaml) >>= case _ of
-        Left readError -> Except.throw $ String.joinWith "\n"
-          [ "Could not publish your package - a spago.yaml was present, but it was not possible to read it:"
-          , readError
-          ]
-        Right { yaml: config } -> do
-          -- Once we have the config we are still not entirely sure it fits into a Manifest
-          -- e.g. need to make sure all the ranges are present
-          case spagoToManifest config of
-            Left err -> Except.throw $ String.joinWith "\n"
-              [ "Could not publish your package - there was an error while converting your spago.yaml into a purs.json manifest:"
-              , err
-=======
       SpagoYaml.readSpagoYaml packageSpagoYaml >>= case _ of
         Left readErr -> Except.throw $ "Could not publish your package - a spago.yaml was present, but it was not possible to read it:\n" <> readErr
         Right config -> case SpagoYaml.spagoYamlToManifest config of
@@ -472,7 +449,6 @@
               , "```json"
               , printJson Manifest.codec manifest
               , "```"
->>>>>>> d7d35c94
               ]
             pure manifest
 
@@ -542,104 +518,6 @@
   case Operation.Validation.isNotPublished (Manifest manifest) (Metadata metadata) of
     -- If the package has been published already, then we check whether the published
     -- version has made it to Pursuit or not. If it has, then we terminate here. If
-<<<<<<< HEAD
-    -- it hasn't then we skip to Pursuit publishing.
-    published <- Pursuit.getPublishedVersions manifest.name >>= case _ of
-      Left error -> Except.throw error
-      Right versions -> pure versions
-
-    case Map.lookup manifest.version published of
-      Nothing | payload.compiler < unsafeFromRight (Version.parse "0.14.7") -> do
-        Comment.comment $ Array.fold
-          [ "This version has already been published to the registry, but the docs have not been "
-          , "uploaded to Pursuit. Unfortunately, it is not possible to publish to Pursuit via the "
-          , "registry using compiler versions prior to 0.14.7. Please try with a later compiler."
-          ]
-      Nothing -> do
-        Comment.comment $ Array.fold
-          [ "This version has already been published to the registry, but the docs have not been "
-          , "uploaded to Pursuit. Skipping registry publishing and retrying Pursuit publishing..."
-          ]
-        compilerIndex <- readCompilerIndex
-        verifiedResolutions <- verifyResolutions compilerIndex payload.compiler (Manifest manifest) payload.resolutions
-        compilationResult <- compilePackage { source: packageDirectory, compiler: payload.compiler, resolutions: verifiedResolutions }
-        case compilationResult of
-          Left error -> do
-            Log.error $ "Compilation failed, cannot upload to pursuit: " <> error
-            Except.throw "Cannot publish to Pursuit because this package failed to compile."
-          Right installedResolutions -> do
-            Log.debug "Uploading to Pursuit"
-            publishToPursuit { source: packageDirectory, compiler: payload.compiler, resolutions: verifiedResolutions, installedResolutions } >>= case _ of
-              Left publishErr -> Except.throw publishErr
-              Right _ -> do
-                Log.debug "Package docs publish succeeded"
-                Comment.comment "Successfully uploaded package docs to Pursuit! 🎉 🚀"
-
-      Just url -> do
-        Except.throw $ String.joinWith "\n"
-          [ "You tried to upload a version that already exists: " <> Version.print manifest.version
-          , ""
-          , "Its metadata is:"
-          , "```json"
-          , printJson Metadata.publishedMetadataCodec info
-          , "```"
-          , ""
-          , "and its documentation is available here:"
-          , url
-          ]
-
-  -- Now that we've verified the package we can write the manifest to the source
-  -- directory and then publish it.
-  if hadPursJson then do
-    -- No need to verify the generated manifest because nothing was generated,
-    -- and no need to write a file (it's already in the package source.)
-    publishRegistry
-      { manifest: Manifest manifest
-      , metadata: Metadata metadata
-      , payload
-      , publishedTime
-      , tmp
-      , packageDirectory
-      }
-
-  else if hasSpagoYaml then do
-    -- We need to write the generated purs.json file, but because spago-next
-    -- already does unused dependency checks and supports explicit test-only
-    -- dependencies we can skip those checks.
-    Run.liftAff $ writeJsonFile Manifest.codec packagePursJson (Manifest manifest)
-    publishRegistry
-      { manifest: Manifest manifest
-      , metadata: Metadata metadata
-      , payload
-      , publishedTime
-      , tmp
-      , packageDirectory
-      }
-
-  -- Otherwise this is a legacy package, generated from a combination of bower,
-  -- spago.dhall, and package set files, so we need to verify the generated
-  -- manifest does not contain unused dependencies before writing it.
-  else do
-    Log.debug "Pruning unused dependencies from legacy package manifest..."
-    compilerIndex <- readCompilerIndex
-    Tuple fixedManifest fixedResolutions <- fixManifestDependencies
-      { source: packageDirectory
-      , compiler: payload.compiler
-      , manifest: Manifest manifest
-      , index: compilerIndex
-      , resolutions: payload.resolutions
-      }
-
-    Run.liftAff $ writeJsonFile Manifest.codec packagePursJson fixedManifest
-    publishRegistry
-      { manifest: fixedManifest
-      , metadata: Metadata metadata
-      , payload: payload { resolutions = Just fixedResolutions }
-      , publishedTime
-      , tmp
-      , packageDirectory
-      }
-=======
     -- it hasn't then we publish to Pursuit and then terminate.
     Just info -> do
       published <- Pursuit.getPublishedVersions manifest.name >>= case _ of
@@ -660,18 +538,26 @@
             , url
             ]
 
+        Nothing | payload.compiler < unsafeFromRight (Version.parse "0.14.7") -> do
+          Comment.comment $ Array.fold
+            [ "This version has already been published to the registry, but the docs have not been "
+            , "uploaded to Pursuit. Unfortunately, it is not possible to publish to Pursuit via the "
+            , "registry using compiler versions prior to 0.14.7. Please try with a later compiler."
+            ]
+
         Nothing -> do
           Comment.comment $ Array.fold
             [ "This version has already been published to the registry, but the docs have not been "
             , "uploaded to Pursuit. Skipping registry publishing and retrying Pursuit publishing..."
             ]
-          verifiedResolutions <- verifyResolutions (Manifest manifest) payload.resolutions
-          compilationResult <- compilePackage { packageSourceDir: packageDirectory, compiler: payload.compiler, resolutions: verifiedResolutions }
+          compilerIndex <- readCompilerIndex
+          verifiedResolutions <- verifyResolutions compilerIndex payload.compiler (Manifest manifest) payload.resolutions
+          compilationResult <- compilePackage { source: packageDirectory, compiler: payload.compiler, resolutions: verifiedResolutions }
           case compilationResult of
             Left error -> do
               Log.error $ "Compilation failed, cannot upload to pursuit: " <> error
               Except.throw "Cannot publish to Pursuit because this package failed to compile."
-            Right dependenciesDir -> do
+            Right installedResolutions -> do
               Log.debug "Uploading to Pursuit"
               -- While we have created a manifest from the package source, we
               -- still need to ensure a purs.json file exists for 'purs publish'.
@@ -680,7 +566,9 @@
                 case existingManifest of
                   Nothing -> Except.throw "Version was previously published, but we could not find a purs.json file in the package source, and no existing manifest was found in the registry."
                   Just existing -> Run.liftAff $ writeJsonFile Manifest.codec packagePursJson existing
-              publishToPursuit { packageSourceDir: packageDirectory, compiler: payload.compiler, resolutions: verifiedResolutions, dependenciesDir }
+              publishToPursuit { source: packageDirectory, compiler: payload.compiler, resolutions: verifiedResolutions, installedResolutions } >>= case _ of
+                Left publishErr -> Except.throw publishErr
+                Right _ -> Comment.comment "Successfully uploaded package docs to Pursuit! 🎉 🚀"
 
     -- In this case the package version has not been published, so we proceed
     -- with ordinary publishing.
@@ -691,8 +579,7 @@
         -- No need to verify the generated manifest because nothing was generated,
         -- and no need to write a file (it's already in the package source.)
         publishRegistry
-          { source
-          , manifest: Manifest manifest
+          { manifest: Manifest manifest
           , metadata: Metadata metadata
           , payload
           , publishedTime
@@ -706,8 +593,7 @@
         -- dependencies we can skip those checks.
         Run.liftAff $ writeJsonFile Manifest.codec packagePursJson (Manifest manifest)
         publishRegistry
-          { source
-          , manifest: Manifest manifest
+          { manifest: Manifest manifest
           , metadata: Metadata metadata
           , payload
           , publishedTime
@@ -720,102 +606,24 @@
       -- manifest does not contain unused dependencies before writing it.
       else do
         Log.debug "Pruning unused dependencies from legacy package manifest..."
-
-        Log.debug "Solving manifest to get all transitive dependencies."
-        resolutions <- verifyResolutions (Manifest manifest) payload.resolutions
-
-        Log.debug "Installing dependencies."
-        tmpDepsDir <- Tmp.mkTmpDir
-        installBuildPlan resolutions tmpDepsDir
-
-        Log.debug "Discovering used dependencies from source."
-        let srcGlobs = Path.concat [ packageDirectory, "src", "**", "*.purs" ]
-        let depGlobs = Path.concat [ tmpDepsDir, "*", "src", "**", "*.purs" ]
-        let command = Purs.Graph { globs: [ srcGlobs, depGlobs ] }
-        -- We need to use the minimum compiler version that supports 'purs graph'
-        let minGraphCompiler = unsafeFromRight (Version.parse "0.13.8")
-        let callCompilerVersion = if payload.compiler >= minGraphCompiler then payload.compiler else minGraphCompiler
-        Run.liftAff (Purs.callCompiler { command, version: Just callCompilerVersion, cwd: Nothing }) >>= case _ of
-          Left err -> do
-            let prefix = "Failed to discover unused dependencies because purs graph failed: "
-            Log.error $ prefix <> case err of
-              UnknownError str -> str
-              CompilationError errs -> Purs.printCompilerErrors errs
-              MissingCompiler -> "missing compiler " <> Version.print payload.compiler
-            -- We allow legacy packages through even if we couldn't run purs graph,
-            -- because we can't be sure we chose the correct compiler version.
-            if source == LegacyPackage then
-              Comment.comment "Failed to prune dependencies for legacy package, continuing anyway..."
-            else do
-              Except.throw "purs graph failed; cannot verify unused dependencies."
-          Right output -> case Argonaut.Parser.jsonParser output of
-            Left parseErr -> Except.throw $ "Failed to parse purs graph output as JSON while finding unused dependencies: " <> parseErr
-            Right json -> case CA.decode PursGraph.pursGraphCodec json of
-              Left decodeErr -> Except.throw $ "Failed to decode JSON from purs graph output while finding unused dependencies: " <> CA.printJsonDecodeError decodeErr
-              Right graph -> do
-                Log.debug "Got a valid graph of source and dependencies. Removing install dir and associating discovered modules with their packages..."
-                FS.Extra.remove tmpDepsDir
-
-                let
-                  -- We need access to a graph that _doesn't_ include the package
-                  -- source, because we only care about dependencies of the package.
-                  noSrcGraph = Map.filter (isNothing <<< String.stripPrefix (String.Pattern packageDirectory) <<< _.path) graph
-
-                  pathParser = map _.name <<< parseInstalledModulePath <<< { prefix: tmpDepsDir, path: _ }
-
-                case PursGraph.associateModules pathParser noSrcGraph of
-                  Left errs ->
-                    Except.throw $ String.joinWith "\n"
-                      [ "Failed to associate modules with packages while finding unused dependencies:"
-                      , flip NonEmptyArray.foldMap1 errs \{ error, module: ModuleName moduleName, path } ->
-                          "  - " <> moduleName <> " (" <> path <> "): " <> error <> "\n"
-                      ]
-                  Right modulePackageMap -> do
-                    Log.debug "Associated modules with their package names. Finding all modules used in package source..."
-                    -- The modules used in the package source code are any that have
-                    -- a path beginning with the package source directory. We only
-                    -- care about dependents of these modules.
-                    let sourceModules = Map.keys $ Map.filter (isJust <<< String.stripPrefix (String.Pattern packageDirectory) <<< _.path) graph
-
-                    Log.debug "Found all modules used in package source. Finding all modules used by those modules..."
-                    let allReachableModules = PursGraph.allDependenciesOf sourceModules graph
-
-                    -- Then we can associate each reachable module with its package
-                    -- name to get the full set of used package names.
-                    let allUsedPackages = Set.mapMaybe (flip Map.lookup modulePackageMap) allReachableModules
-
-                    -- Finally, we can use this to find the unused dependencies.
-                    Log.debug "Found all packages reachable by the project source code. Determining unused dependencies..."
-                    case Operation.Validation.getUnusedDependencies (Manifest manifest) resolutions allUsedPackages of
-                      Nothing -> do
-                        Log.debug "No unused dependencies! This manifest is good to go."
-                        Run.liftAff $ writeJsonFile Manifest.codec packagePursJson (Manifest manifest)
-                        publishRegistry
-                          { source
-                          , manifest: Manifest manifest
-                          , metadata: Metadata metadata
-                          , payload
-                          , publishedTime
-                          , tmp
-                          , packageDirectory
-                          }
-                      Just isUnused -> do
-                        let printed = String.joinWith ", " (PackageName.print <$> NonEmptySet.toUnfoldable isUnused)
-                        Log.debug $ "Found unused dependencies: " <> printed
-                        Comment.comment $ "Generated legacy manifest contains unused dependencies which will be removed: " <> printed
-                        let verified = manifest { dependencies = Map.filterKeys (not <<< flip NonEmptySet.member isUnused) manifest.dependencies }
-                        Log.debug "Writing updated, pruned manifest."
-                        Run.liftAff $ writeJsonFile Manifest.codec packagePursJson (Manifest verified)
-                        publishRegistry
-                          { source
-                          , manifest: Manifest verified
-                          , metadata: Metadata metadata
-                          , payload
-                          , publishedTime
-                          , tmp
-                          , packageDirectory
-                          }
->>>>>>> d7d35c94
+        compilerIndex <- readCompilerIndex
+        Tuple fixedManifest fixedResolutions <- fixManifestDependencies
+          { source: packageDirectory
+          , compiler: payload.compiler
+          , manifest: Manifest manifest
+          , index: compilerIndex
+          , resolutions: payload.resolutions
+          }
+
+        Run.liftAff $ writeJsonFile Manifest.codec packagePursJson fixedManifest
+        publishRegistry
+          { manifest: fixedManifest
+          , metadata: Metadata metadata
+          , payload: payload { resolutions = Just fixedResolutions }
+          , publishedTime
+          , tmp
+          , packageDirectory
+          }
 
 type PublishRegistry =
   { manifest :: Manifest
@@ -1375,36 +1183,7 @@
     }
 
 packagingTeam :: Team
-<<<<<<< HEAD
 packagingTeam = { org: "purescript", team: "packaging" }
-
-spagoToManifest :: Spago.Config.Config -> Either String Manifest
-spagoToManifest config = do
-  package@{ name, description, dependencies: Spago.Config.Dependencies deps } <- note "Did not find a package in the config" config.package
-  publishConfig@{ version, license } <- note "Did not find a `publish` section in the package config" package.publish
-  let includeFiles = NonEmptyArray.fromArray =<< (Array.mapMaybe NonEmptyString.fromString <$> publishConfig.include)
-  let excludeFiles = NonEmptyArray.fromArray =<< (Array.mapMaybe NonEmptyString.fromString <$> publishConfig.exclude)
-  location <- note "Did not find a `location` field in the publish config" publishConfig.location
-  let
-    checkRange :: Tuple PackageName (Maybe Range) -> Either PackageName (Tuple PackageName Range)
-    checkRange (Tuple packageName maybeRange) = case maybeRange of
-      Nothing -> Left packageName
-      Just r -> Right (Tuple packageName r)
-  let { fail: failedPackages, success } = partitionEithers $ map checkRange (Map.toUnfoldable deps :: Array _)
-  dependencies <- case failedPackages of
-    [] -> Right (Map.fromFoldable success)
-    errs -> Left $ "The following packages did not have their ranges specified: " <> String.joinWith ", " (map PackageName.print errs)
-  pure $ Manifest
-    { version
-    , license
-    , name
-    , location
-    , description
-    , dependencies
-    , owners: Nothing -- TODO Spago still needs to add this to its config
-    , includeFiles
-    , excludeFiles
-    }
 
 readCompilerIndex :: forall r. Run (REGISTRY + AFF + EXCEPT String + r) Solver.CompilerIndex
 readCompilerIndex = do
@@ -1576,7 +1355,4 @@
           , result: CA.Common.either compilerFailureCodec CA.null
           }
 
-      Exists.mkExists $ Cache.AsJson cacheKey codec next
-=======
-packagingTeam = { org: "purescript", team: "packaging" }
->>>>>>> d7d35c94
+      Exists.mkExists $ Cache.AsJson cacheKey codec next