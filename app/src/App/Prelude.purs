module Registry.App.Prelude
  ( LogVerbosity(..)
  , PursPublishMethod(..)
  , RetryRequestError(..)
  , Retry
  , RetryResult(..)
  , class Functor2
  , defaultRetry
  , formatPackageVersion
  , fromJust'
  , map2
  , mapKeys
  , module Either
  , module Extra
  , module Maybe
  , module Prelude
  , module Registry.Types
  , nowUTC
  , pacchettibottiEmail
  , pacchettibottiKeyType
  , parseJson
  , partitionEithers
  , printJson
  , pursPublishMethod
  , readJsonFile
  , scratchDir
  , stringifyJson
  , traverseKeys
  , unsafeFromJust
  , unsafeFromRight
  , withRetry
  , withRetryOnTimeout
  , withRetryRequest
  , withRetryRequest'
  , writeJsonFile
  ) where

import Prelude

import Affjax as Affjax
import Affjax.Node as Affjax.Node
import Affjax.StatusCode (StatusCode(..))
import Control.Alt ((<|>)) as Extra
import Control.Alternative (guard) as Extra
import Control.Monad.Except (ExceptT(..)) as Extra
import Control.Monad.Trans.Class (lift) as Extra
import Control.Parallel.Class as Parallel
import Data.Argonaut.Core (Json) as Extra
import Data.Argonaut.Core as Argonaut
import Data.Argonaut.Parser as Argonaut.Parser
import Data.Array as Array
import Data.Array.NonEmpty (NonEmptyArray) as Extra
import Data.Bifunctor (bimap, lmap) as Extra
import Data.Bitraversable (ltraverse) as Extra
import Data.Codec.Argonaut (JsonCodec, JsonDecodeError) as Extra
import Data.Codec.Argonaut as CA
import Data.DateTime (DateTime)
import Data.DateTime as DateTime
import Data.Either (Either(..), either, fromLeft, fromRight', hush, isRight, note) as Either
import Data.Foldable (all, and, any, fold) as Extra
import Data.Foldable as Foldable
import Data.FoldableWithIndex (foldlWithIndex, forWithIndex_) as Extra
import Data.Identity (Identity) as Extra
import Data.Int as Int
import Data.List (List) as Extra
import Data.Map (Map) as Extra
import Data.Map as Map
import Data.Maybe (Maybe(..), fromJust, fromMaybe, isJust, isNothing, maybe) as Maybe
import Data.Newtype (class Newtype, un) as Extra
import Data.Newtype as Newtype
import Data.Nullable (Nullable, toMaybe, toNullable) as Extra
import Data.Set (Set) as Extra
import Data.String.NonEmpty (NonEmptyString) as Extra
import Data.Time.Duration as Duration
import Data.Traversable (for, for_, sequence, traverse) as Extra
import Data.TraversableWithIndex (forWithIndex) as Extra
import Data.Tuple (Tuple(..), fst, snd) as Extra
import Data.Tuple.Nested ((/\)) as Extra
import Effect (Effect) as Extra
import Effect.Aff (Aff, launchAff_, try) as Extra
import Effect.Aff as Aff
import Effect.Aff.Class (class MonadAff, liftAff) as Extra
import Effect.Class (class MonadEffect, liftEffect) as Extra
import Effect.Now as Now
import Effect.Ref (Ref) as Extra
import Foreign.Object (Object) as Extra
import Node.Buffer (Buffer) as Extra
import Node.Encoding (Encoding(..)) as Extra
import Node.FS.Aff as FS.Aff
import Node.Path (FilePath) as Extra
import Partial.Unsafe (unsafeCrashWith) as Extra
import Registry.PackageName (stripPureScriptPrefix) as Extra
import Registry.PackageName as PackageName
import Registry.Types (License, Location(..), Manifest(..), ManifestIndex, Metadata(..), Owner(..), PackageName, PackageSet(..), PublishedMetadata, Range, Sha256, UnpublishedMetadata, Version)
import Registry.Version as Version
import Type.Proxy (Proxy(..)) as Extra
import Type.Row (type (+)) as Extra

class Functor2 (c :: Type -> Type -> Type) where
  map2 :: forall a b z. (a -> b) -> c z a -> c z b

-- | The location of the .gitignored scratch directory
scratchDir :: Extra.FilePath
scratchDir = "scratch"

-- | The email address of the @pacchettibotti account
pacchettibottiEmail :: String
pacchettibottiEmail = "pacchettibotti@purescript.org"

-- | The public key type of the @pacchettibotti account
pacchettibottiKeyType :: String
pacchettibottiKeyType = "ssh-ed25519"

-- | Print a type as a formatted JSON string
printJson :: forall a. Extra.JsonCodec a -> a -> String
printJson codec = Argonaut.stringifyWithIndent 2 <<< CA.encode codec

-- | Print a type as a JSON string without formatting
stringifyJson :: forall a. Extra.JsonCodec a -> a -> String
stringifyJson codec = Argonaut.stringify <<< CA.encode codec

-- | Parse a type from a string of JSON data.
parseJson :: forall a. Extra.JsonCodec a -> String -> Either.Either Extra.JsonDecodeError a
parseJson codec = CA.decode codec <=< Extra.lmap (\err -> CA.TypeMismatch ("JSON: " <> err)) <<< Argonaut.Parser.jsonParser

-- | Encode data as formatted JSON and write it to the provided filepath
writeJsonFile :: forall a. Extra.JsonCodec a -> Extra.FilePath -> a -> Extra.Aff Unit
writeJsonFile codec path = FS.Aff.writeTextFile Extra.UTF8 path <<< (_ <> "\n") <<< printJson codec

-- | Decode data from a JSON file at the provided filepath
readJsonFile :: forall a. Extra.JsonCodec a -> Extra.FilePath -> Extra.Aff (Either.Either String a)
readJsonFile codec path = do
  result <- Aff.attempt $ FS.Aff.readTextFile Extra.UTF8 path
  pure (Extra.lmap Aff.message result >>= parseJson codec >>> Extra.lmap CA.printJsonDecodeError)

-- | Partition an array of `Either` values into failure and success  values
partitionEithers :: forall e a. Array (Either.Either e a) -> { fail :: Array e, success :: Array a }
partitionEithers = Array.foldMap case _ of
  Either.Left err -> { fail: [ err ], success: [] }
  Either.Right res -> { fail: [], success: [ res ] }

fromJust' :: forall a. (Unit -> a) -> Maybe.Maybe a -> a
fromJust' _ (Maybe.Just a) = a
fromJust' failed _ = failed unit

unsafeFromJust :: forall a. Maybe.Maybe a -> a
unsafeFromJust = fromJust' (\_ -> Extra.unsafeCrashWith "Unexpected Nothing")

unsafeFromRight :: forall e a. Either.Either e a -> a
unsafeFromRight = Either.fromRight' (\_ -> Extra.unsafeCrashWith "Unexpected Left")

mapKeys :: forall a b v. Ord a => Ord b => (a -> b) -> Extra.Map a v -> Extra.Map b v
mapKeys k = Map.fromFoldable <<< map (Extra.lmap k) <<< (Map.toUnfoldable :: _ -> Array _)

traverseKeys :: forall a b v. Ord a => Ord b => (a -> Either.Either String b) -> Extra.Map a v -> Either.Either String (Extra.Map b v)
traverseKeys k = map Map.fromFoldable <<< Extra.traverse (Extra.ltraverse k) <<< (Map.toUnfoldable :: _ -> Array _)

<<<<<<< HEAD
guardA :: forall f. Alternative f => Boolean -> f Unit
guardA = if _ then pure unit else empty

data RetryRequestError a
  = AffjaxError (Affjax.Error)
  | StatusError (Affjax.Response a)

withRetryRequest' :: forall a. Affjax.Request a -> Extra.Aff (RetryResult (RetryRequestError a) (Affjax.Response a))
withRetryRequest' = withRetryRequest
  { timeout: defaultRetry.timeout
  , retryOnCancel: defaultRetry.retryOnCancel
  , retryOnFailure: \attempt -> case _ of
      AffjaxError _ -> false
      StatusError { status: StatusCode status } ->
        -- We retry on 500-level errors in case the server is temporarily
        -- unresponsive, and fail otherwise.
        if status >= 500 then
          attempt < 3
        else false
  }
  (\error -> AffjaxError error)
  (\response@{ status: StatusCode status } -> if status >= 400 then Either.Left (StatusError response) else Either.Right response)

withRetryRequest
  :: forall e a b
   . Retry e
  -> (Affjax.Error -> e)
  -> (Affjax.Response a -> Either.Either e b)
  -> Affjax.Request a
  -> Extra.Aff (RetryResult e b)
withRetryRequest retry onAffjaxError onAffjaxResponse request =
  withRetry retry (map (Either.either (Either.Left <<< onAffjaxError) onAffjaxResponse) (Affjax.Node.request request))

withRetryOnTimeout :: forall err a. Extra.Aff (Either.Either err a) -> Extra.Aff (RetryResult err a)
withRetryOnTimeout = withRetry defaultRetry

type Retry err =
  { timeout :: Aff.Milliseconds
  , retryOnCancel :: Int -> Boolean
  , retryOnFailure :: Int -> err -> Boolean
=======
-- | Attempt an effectful computation with exponential backoff.
withBackoff' :: forall a. Extra.Aff a -> Extra.Aff (Maybe.Maybe a)
withBackoff' action = withBackoff
  { delay: Aff.Milliseconds 5_000.0
  , action
  , shouldCancel: \_ -> pure true
  , shouldRetry: \attempt -> if attempt > 3 then pure Maybe.Nothing else pure (Maybe.Just action)
>>>>>>> 23cbb4b1
  }

-- | Default retry configuration, which retries on cancellation but does not
-- | retry on failure.
defaultRetry :: forall err. Retry err
defaultRetry =
  { timeout: Aff.Milliseconds 5000.0
  , retryOnCancel: \attempt -> attempt <= 3
  , retryOnFailure: \_ _ -> false
  }

data RetryResult err a
  = Cancelled
  | Failed err
  | Succeeded a

derive instance (Eq err, Eq a) => Eq (RetryResult err a)

-- | Attempt an effectful computation that can fail by specifying how to retry
-- | the request and whether it should time out.
withRetry :: forall err a. Retry err -> Extra.Aff (Either.Either err a) -> Extra.Aff (RetryResult err a)
withRetry { timeout: Aff.Milliseconds timeout, retryOnCancel, retryOnFailure } action = do
  let
    runAction :: Extra.Aff (Either.Either err a) -> Int -> Extra.Aff (RetryResult err a)
    runAction action' ms = do
      Parallel.sequential $ Foldable.oneOf
        [ Parallel.parallel $ action' >>= case _ of
            Either.Left err -> pure $ Failed err
            Either.Right val -> pure $ Succeeded val
        , Parallel.parallel (runTimeout ms)
        ]

    runTimeout :: Int -> Extra.Aff (RetryResult err a)
    runTimeout ms = do
      _ <- Aff.delay (Aff.Milliseconds (Int.toNumber ms))
      pure Cancelled

    loop :: Int -> RetryResult err a -> Extra.Aff (RetryResult err a)
    loop attempt = case _ of
      Cancelled ->
        if retryOnCancel attempt then do
          let newTimeout = Int.floor timeout `Int.pow` (attempt + 1)
          runAction action newTimeout
        else
          pure Cancelled
      Failed err ->
        if retryOnFailure attempt err then do
          let newTimeout = Int.floor timeout `Int.pow` (attempt + 1)
          runAction action newTimeout
        else
          pure (Failed err)
      Succeeded result ->
        pure (Succeeded result)

  result <- runAction action (Int.floor timeout)
  loop 1 result

-- | Get the current time, standardizing on the UTC timezone to avoid ambiguity
-- | when running on different machines.
nowUTC :: forall m. Extra.MonadEffect m => m DateTime
nowUTC = Extra.liftEffect do
  offset <- Newtype.over Duration.Minutes negate <$> Now.getTimezoneOffset
  now <- Now.nowDateTime
  pure $ Maybe.fromMaybe now $ DateTime.adjust (offset :: Duration.Minutes) now

formatPackageVersion :: PackageName -> Version -> String
formatPackageVersion name version = PackageName.print name <> "@" <> Version.print version

data LogVerbosity = Quiet | Normal | Verbose

derive instance Eq LogVerbosity
derive instance Ord LogVerbosity

-- | A temporary flag that records whether we are using legacy purs publish
-- | (which requires all packages to be a Git repository) or new purs publish
-- | (which accepts any directory with package sources).
data PursPublishMethod = LegacyPursPublish | PursPublish

-- | The current purs publish method
pursPublishMethod :: PursPublishMethod
pursPublishMethod = LegacyPursPublish<|MERGE_RESOLUTION|>--- conflicted
+++ resolved
@@ -155,7 +155,6 @@
 traverseKeys :: forall a b v. Ord a => Ord b => (a -> Either.Either String b) -> Extra.Map a v -> Either.Either String (Extra.Map b v)
 traverseKeys k = map Map.fromFoldable <<< Extra.traverse (Extra.ltraverse k) <<< (Map.toUnfoldable :: _ -> Array _)
 
-<<<<<<< HEAD
 guardA :: forall f. Alternative f => Boolean -> f Unit
 guardA = if _ then pure unit else empty
 
@@ -196,15 +195,6 @@
   { timeout :: Aff.Milliseconds
   , retryOnCancel :: Int -> Boolean
   , retryOnFailure :: Int -> err -> Boolean
-=======
--- | Attempt an effectful computation with exponential backoff.
-withBackoff' :: forall a. Extra.Aff a -> Extra.Aff (Maybe.Maybe a)
-withBackoff' action = withBackoff
-  { delay: Aff.Milliseconds 5_000.0
-  , action
-  , shouldCancel: \_ -> pure true
-  , shouldRetry: \attempt -> if attempt > 3 then pure Maybe.Nothing else pure (Maybe.Just action)
->>>>>>> 23cbb4b1
   }
 
 -- | Default retry configuration, which retries on cancellation but does not
