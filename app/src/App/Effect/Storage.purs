-- | An effect for reading and writing to the registry storage backend.
module Registry.App.Effect.Storage
  ( S3Env
  , STORAGE
  , STORAGE_CACHE
  , Storage(..)
  , StorageCache
  , _storage
  , _storageCache
  , delete
  , download
  , handleReadOnly
  , handleS3
  , interpret
  , upload
  , query
  ) where

import Registry.App.Prelude

import Affjax.Node as Affjax.Node
import Affjax.ResponseFormat as ResponseFormat
import Data.Array as Array
import Data.Exists as Exists
import Data.HTTP.Method (Method(..))
import Data.Set as Set
import Data.String as String
import Effect.Aff as Aff
import Node.Buffer as Buffer
import Node.FS.Aff as FS.Aff
import Registry.App.Effect.Cache (class FsEncodable, Cache, FsEncoding(..))
import Registry.App.Effect.Cache as Cache
import Registry.App.Effect.Env (RESOURCE_ENV)
import Registry.App.Effect.Env as Env
import Registry.App.Effect.Log (LOG)
import Registry.App.Effect.Log as Log
<<<<<<< HEAD
=======
import Registry.Constants as Constants
import Registry.Foreign.S3 (Space)
>>>>>>> 64e3a6c4
import Registry.Foreign.S3 as S3
import Registry.PackageName as PackageName
import Registry.Version as Version
import Run (AFF, EFFECT, Run)
import Run as Run
import Run.Except (EXCEPT)
import Run.Except as Except

-- | The Storage effect, which describes uploading, downloading, and deleting
-- | tarballs from the registry storage backend.
data Storage a
  = Upload PackageName Version FilePath (Either String Unit -> a)
  | Download PackageName Version FilePath (Either String Unit -> a)
  | Delete PackageName Version (Either String Unit -> a)
  | Query PackageName (Either String (Set Version) -> a)

derive instance Functor Storage

type STORAGE r = (storage :: Storage | r)

_storage :: Proxy "storage"
_storage = Proxy

-- | Upload a package tarball to the storage backend from the given path.
upload :: forall r. PackageName -> Version -> FilePath -> Run (STORAGE + EXCEPT String + r) Unit
upload name version file = Except.rethrow =<< Run.lift _storage (Upload name version file identity)

-- | Download a package tarball from the storage backend to the given path.
download :: forall r. PackageName -> Version -> FilePath -> Run (STORAGE + EXCEPT String + r) Unit
download name version file = Except.rethrow =<< Run.lift _storage (Download name version file identity)

-- | Delete a package tarball from the storage backend.
delete :: forall r. PackageName -> Version -> Run (STORAGE + EXCEPT String + r) Unit
delete name version = Except.rethrow =<< Run.lift _storage (Delete name version identity)

-- | Interpret the STORAGE effect, given a handler.
interpret :: forall r a. (Storage ~> Run r) -> Run (STORAGE + r) a -> Run r a
interpret handler = Run.interpret (Run.on _storage handler Run.send)

-- | Query what tarballs exist for a package in the storage backend
query :: forall r. PackageName -> Run (STORAGE + EXCEPT String + r) (Set Version)
query name = Except.rethrow =<< Run.lift _storage (Query name identity)

formatPackagePath :: PackageName -> Version -> String
formatPackagePath name version = Array.fold
  [ PackageName.print name
  , "/"
  , Version.print version
  , ".tar.gz"
  ]

parsePackagePath :: String -> Either String { name :: PackageName, version :: Version }
parsePackagePath input = do
  filePath <- String.stripSuffix (String.Pattern ".tar.gz") input
    # note ("Missing .tar.gz suffix: " <> input)
  case String.split (String.Pattern "/") filePath of
    [ namePart, versionPart ] ->
      { name: _, version: _ }
        <$> PackageName.parse namePart
        <*> Version.parse versionPart
    parts -> Left
      if Array.length parts > 2 then "Too many parts in path: " <> input
      else "Too few parts in path: " <> input

formatPackageUrl :: forall r. PackageName -> Version -> Run (RESOURCE_ENV + r) Affjax.Node.URL
formatPackageUrl name version = do
  { s3ApiUrl } <- Env.askResourceEnv
  pure $ Array.fold [ s3ApiUrl, "/", formatPackagePath name version ]

connectS3 :: forall r. S3.SpaceKey -> Run (RESOURCE_ENV + LOG + EXCEPT String + AFF + r) S3.Space
connectS3 key = do
  let bucket = "purescript-registry"
  { s3BucketUrl: space } <- Env.askResourceEnv
  Log.debug $ "Connecting to the bucket " <> bucket <> " at space " <> space <> " with public key " <> key.key
<<<<<<< HEAD
  Run.liftAff (withBackoff' (Aff.attempt (S3.connect key space bucket))) >>= case _ of
    Nothing ->
=======
  Run.liftAff (withRetryOnTimeout (Aff.attempt (S3.connect key "ams3.digitaloceanspaces.com" bucket))) >>= case _ of
    Cancelled ->
>>>>>>> 64e3a6c4
      Except.throw "Timed out when attempting to connect to S3 storage backend."
    Failed err -> do
      Log.error $ "Failed to connect to S3 due to an exception: " <> Aff.message err
      Except.throw "Could not connect to storage backend."
    Succeeded connection -> do
      Log.debug "Connected to S3!"
      pure connection

type S3Env =
  { cache :: FilePath
  , s3 :: S3.SpaceKey
  }

-- | Handle package storage using a remote S3 bucket.
handleS3 :: forall r a. S3Env -> Storage a -> Run (RESOURCE_ENV + LOG + AFF + EFFECT + r) a
handleS3 env = Cache.interpret _storageCache (Cache.handleFs env.cache) <<< case _ of
  Query name reply -> map (map reply) Except.runExcept do
    s3 <- connectS3 env.s3
    resources <- Except.rethrow =<< Run.liftAff (withRetryListObjects s3 name)
    pure $ Set.fromFoldable $ resources >>= \resource -> do
      { name: parsedName, version } <- Array.fromFoldable $ parsePackagePath resource
      version <$ guard (name == parsedName)

  Download name version path reply -> map (map reply) Except.runExcept do
    let package = formatPackageVersion name version
    buffer <- Cache.get _storageCache (Package name version) >>= case _ of
      Nothing -> do
        buffer <- downloadS3 name version
        Cache.put _storageCache (Package name version) buffer
        pure buffer
      Just cached ->
        pure cached
    Run.liftAff (Aff.attempt (FS.Aff.writeFile path buffer)) >>= case _ of
      Left error -> do
        Log.error $ "Downloaded " <> package <> " but failed to write it to the file at path " <> path <> ":\n" <> Aff.message error
        Except.throw $ "Could not save downloaded package " <> package <> " due to an internal error."
      Right _ -> pure unit

  Upload name version path reply -> map (map reply) Except.runExcept do
    let
      package = formatPackageVersion name version
      packagePath = formatPackagePath name version

    buffer <- Run.liftAff (Aff.attempt (FS.Aff.readFile path)) >>= case _ of
      Left error -> do
        Log.error $ "Failed to read contents of " <> package <> " at path " <> path <> ": " <> Aff.message error
        Except.throw $ "Could not upload package " <> package <> " due to a file system error."
      Right buf ->
        pure buf

    Log.debug $ "Read file for " <> package <> ", now uploading to " <> packagePath <> "..."
    s3 <- connectS3 env.s3
    published <- Except.rethrow =<< Run.liftAff (withRetryListObjects s3 name)
    if Array.elem packagePath published then do
      Log.error $ packagePath <> " already exists on S3."
      packageUrl <- formatPackageUrl name version
      Except.throw $ "Could not upload " <> package <> " because a package at " <> packageUrl <> " already exists."
    else do
      Log.debug $ "Uploading release to the bucket at path " <> packagePath
      let putParams = { key: packagePath, body: buffer, acl: S3.PublicRead }
      Run.liftAff (withRetryOnTimeout (Aff.attempt (S3.putObject s3 putParams))) >>= case _ of
        Cancelled -> do
          Log.error "Failed to upload object to S3 because the process timed out."
          Except.throw $ "Could not upload package " <> package <> " due to an error connecting to the storage backend."
        Failed error -> do
          Log.error $ "Failed to upload object to S3 because of an exception: " <> Aff.message error
          Except.throw $ "Could not upload package " <> package <> " due to an error connecting to the storage backend."
        Succeeded _ ->
          Log.info $ "Uploaded " <> package <> " to the bucket at path " <> packagePath

  Delete name version reply -> map (map reply) Except.runExcept do
    let
      package = formatPackageVersion name version
      packagePath = formatPackagePath name version

    Log.debug $ "Deleting " <> package
    s3 <- connectS3 env.s3
    published <- Except.rethrow =<< Run.liftAff (withRetryListObjects s3 name)
    if Array.elem packagePath published then do
      Log.debug $ "Deleting release from the bucket at path " <> packagePath
      let deleteParams = { key: packagePath }
      Run.liftAff (withRetryOnTimeout (Aff.attempt (S3.deleteObject s3 deleteParams))) >>= case _ of
        Cancelled -> do
          Log.error $ "Timed out when attempting to delete the release of " <> package <> " from S3 at the path " <> packagePath
          Except.throw $ "Could not delete " <> package <> " from the storage backend."
        Failed error -> do
          Log.error $ "Failed to delete object from S3 because of an exception: " <> Aff.message error
          Except.throw $ "Could not delete package " <> package <> " due to an error connecting to the storage backend."
        Succeeded _ -> do
          Log.debug $ "Deleted release of " <> package <> " from S3 at the path " <> packagePath
          pure unit
    else do
      Log.error $ packagePath <> " does not exist on S3 (available: " <> String.joinWith ", " published <> ")"
      Except.throw $ "Could not delete " <> package <> " because it does not exist in the storage backend."

-- | A storage effect that reads from the registry but does not write to it.
handleReadOnly :: forall r a. FilePath -> Storage a -> Run (RESOURCE_ENV + LOG + AFF + EFFECT + r) a
handleReadOnly cache = Cache.interpret _storageCache (Cache.handleFs cache) <<< case _ of
  -- TODO: is there a way to do this without S3 credentials?
  Query _ reply -> do
    pure $ reply $ Left "Cannot query in read-only mode."

  Upload name version _ reply -> do
    packageUrl <- formatPackageUrl name version
    Log.warn $ "Requested upload of " <> formatPackageVersion name version <> " to url " <> packageUrl <> " but this interpreter is read-only."
    pure $ reply $ Right unit

  Delete name version reply -> do
    packageUrl <- formatPackageUrl name version
    Log.warn $ "Requested deletion of " <> formatPackageVersion name version <> " from url " <> packageUrl <> " but this interpreter is read-only."
    pure $ reply $ Right unit

  Download name version path reply -> map (map reply) Except.runExcept do
    let package = formatPackageVersion name version
    buffer <- Cache.get _storageCache (Package name version) >>= case _ of
      Nothing -> do
        buffer <- downloadS3 name version
        Cache.put _storageCache (Package name version) buffer
        pure buffer
      Just cached ->
        pure cached
    Run.liftAff (Aff.attempt (FS.Aff.writeFile path buffer)) >>= case _ of
      Left error -> do
        Log.error $ "Downloaded " <> package <> " but failed to write it to the file at path " <> path <> ":\n" <> Aff.message error
        Except.throw $ "Could not save downloaded package " <> package <> " due to an internal error."
      Right _ -> pure unit

-- | An implementation for downloading packages from the registry using `Aff` requests.
downloadS3 :: forall r. PackageName -> Version -> Run (RESOURCE_ENV + LOG + EXCEPT String + AFF + EFFECT + r) Buffer
downloadS3 name version = do
  let package = formatPackageVersion name version

  packageUrl <- formatPackageUrl name version

  Log.debug $ "Downloading " <> package <> " from " <> packageUrl
  response <- Run.liftAff $ withRetryRequest' $ Affjax.Node.defaultRequest
    { method = Left GET
    , responseFormat = ResponseFormat.arrayBuffer
    , url = packageUrl
    }

  -- TODO: Rely on the metadata to check the size and hash? Or do we not care
  -- for registry-internal operations?
  case response of
    Cancelled -> do
      Log.error $ "Failed to download " <> package <> " from " <> packageUrl <> " because of a connection timeout."
      Except.throw $ "Failed to download " <> package <> " from the storage backend."
    Failed (AffjaxError error) -> do
      Log.error $ "Failed to download " <> package <> " from " <> packageUrl <> " because of an HTTP error: " <> Affjax.Node.printError error
      Except.throw $ "Could not download " <> package <> " from the storage backend."
    Failed (StatusError { status, body }) -> do
      buffer <- Run.liftEffect $ Buffer.fromArrayBuffer body
      bodyString <- Run.liftEffect $ Buffer.toString UTF8 (buffer :: Buffer)
      Log.error $ "Failed to download " <> package <> " from " <> packageUrl <> " because of a bad status code (" <> show status <> ") with body " <> bodyString
      Except.throw $ "Could not download " <> package <> " from the storage backend."
    Succeeded { body } -> do
      Log.debug $ "Successfully downloaded " <> package <> " into a buffer."
      buffer :: Buffer <- Run.liftEffect $ Buffer.fromArrayBuffer body
      pure buffer

withRetryListObjects :: Space -> PackageName -> Aff (Either String (Array String))
withRetryListObjects s3 name = do
  let package = PackageName.print name
  result <- withRetry (defaultRetry { retryOnFailure = \attempt _ -> attempt < 3 }) do
    Aff.attempt (S3.listObjects s3 { prefix: package <> "/" })
  pure $ case result of
    Cancelled -> do
      Left $ "Failed to list S3 objects for " <> package <> " because the process timed out."
    Failed error -> do
      Left $ "Failed to list S3 objects for " <> package <> " because of an exception: " <> Aff.message error
    Succeeded objects ->
      pure $ map _.key objects

-- | A key type for the storage cache. Only supports packages identified by
-- | their name and version.
data StorageCache (c :: Type -> Type -> Type) a = Package PackageName Version (c Buffer a)

instance Functor2 c => Functor (StorageCache c) where
  map k (Package name version a) = Package name version (map2 k a)

instance FsEncodable StorageCache where
  encodeFs = case _ of
    Package name version next ->
      Exists.mkExists $ AsBuffer (PackageName.print name <> "-" <> Version.print version) next

type STORAGE_CACHE r = (storageCache :: Cache StorageCache | r)

_storageCache :: Proxy "storageCache"
_storageCache = Proxy<|MERGE_RESOLUTION|>--- conflicted
+++ resolved
@@ -34,11 +34,7 @@
 import Registry.App.Effect.Env as Env
 import Registry.App.Effect.Log (LOG)
 import Registry.App.Effect.Log as Log
-<<<<<<< HEAD
-=======
 import Registry.Constants as Constants
-import Registry.Foreign.S3 (Space)
->>>>>>> 64e3a6c4
 import Registry.Foreign.S3 as S3
 import Registry.PackageName as PackageName
 import Registry.Version as Version
@@ -113,13 +109,8 @@
   let bucket = "purescript-registry"
   { s3BucketUrl: space } <- Env.askResourceEnv
   Log.debug $ "Connecting to the bucket " <> bucket <> " at space " <> space <> " with public key " <> key.key
-<<<<<<< HEAD
-  Run.liftAff (withBackoff' (Aff.attempt (S3.connect key space bucket))) >>= case _ of
-    Nothing ->
-=======
-  Run.liftAff (withRetryOnTimeout (Aff.attempt (S3.connect key "ams3.digitaloceanspaces.com" bucket))) >>= case _ of
+  Run.liftAff (withRetryOnTimeout (Aff.attempt (S3.connect key space bucket))) >>= case _ of
     Cancelled ->
->>>>>>> 64e3a6c4
       Except.throw "Timed out when attempting to connect to S3 storage backend."
     Failed err -> do
       Log.error $ "Failed to connect to S3 due to an exception: " <> Aff.message err
