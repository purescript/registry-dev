module Test.Registry.App.CLI.Purs (spec) where

import Registry.App.Prelude

import Data.Foldable (traverse_)
import Node.FS.Aff as FS.Aff
import Node.Path as Path
import Registry.App.CLI.Purs (CompilerFailure(..))
import Registry.App.CLI.Purs as Purs
import Registry.Foreign.Tmp as Tmp
import Registry.Test.Assert as Assert
import Registry.Test.Utils as Utils
import Registry.Version as Version
import Test.Spec as Spec

spec :: Spec.Spec Unit
spec = do
  traverse_ (testVersion <<< Utils.unsafeVersion) [ "0.13.0", "0.14.0", "0.14.7", "0.15.4" ]
  traverse_ (testMissingVersion <<< Utils.unsafeVersion) [ "0.13.1", "0.13.7", "0.15.1", "0.12.0", "0.14.12345" ]
  traverse_ testCompilationError [ Just (Utils.unsafeVersion "0.13.0"), Just (Utils.unsafeVersion "0.13.8"), Just (Utils.unsafeVersion "0.14.0"), Just (Utils.unsafeVersion "0.15.0"), Nothing ]
  where
  testVersion version =
    Spec.it ("Calls compiler version " <> Version.print version) do
      Purs.callCompiler { command: Purs.Version, cwd: Nothing, version: Just version } >>= case _ of
        Left err -> case err of
          MissingCompiler ->
            Assert.fail "MissingCompiler"
          CompilationError errs ->
            Assert.fail ("CompilationError:\n" <> Purs.printCompilerErrors errs)
          UnknownError err' ->
            Assert.fail ("UnknownError: " <> err')
        Right stdout ->
          Version.print version `Assert.shouldEqual` stdout

  testMissingVersion version =
    Spec.it ("Handles failure when compiler is missing " <> Version.print version) do
      result <- Purs.callCompiler { command: Purs.Version, cwd: Nothing, version: Just version }
      case result of
        Left MissingCompiler -> pure unit
        _ -> Assert.fail "Should have failed with MissingCompiler"

  testCompilationError version =
    Spec.it ("Handles compilation error for bad input file for version " <> maybe "latest" Version.print version) do
      tmp <- Tmp.mkTmpDir
      let file = Path.concat [ tmp, "ShouldFailToCompile.purs" ]
<<<<<<< HEAD
      FS.Aff.writeTextFile UTF8 file "module _ where"
      result <- Purs.callCompiler { command: Purs.Compile { globs: [ file ] }, cwd: Nothing, version: Nothing }
=======
      FS.Aff.writeTextFile UTF8 file "<contents>"
      result <- Purs.callCompiler { command: Purs.Compile { globs: [ file ] }, cwd: Nothing, version }
>>>>>>> 23cbb4b1
      case result of
        Left (CompilationError [ { position: { startLine: 1, startColumn: 8 } } ]) ->
          pure unit
        Left (CompilationError errors) ->
          Assert.fail $ "Should have failed with CompilationError at position 1:8 but failed with a different compilation error:\n\n" <> Purs.printCompilerErrors errors
        Left MissingCompiler ->
          Assert.fail "Should have failed with CompilationError but failed with MissingCompiler"
        Left (UnknownError err) ->
          Assert.fail $ "Should have failed with CompilationError but failed with UnknownError " <> err
        Right _ ->
          Assert.fail $ "Should have failed with CompilationError but succeeded"<|MERGE_RESOLUTION|>--- conflicted
+++ resolved
@@ -43,13 +43,8 @@
     Spec.it ("Handles compilation error for bad input file for version " <> maybe "latest" Version.print version) do
       tmp <- Tmp.mkTmpDir
       let file = Path.concat [ tmp, "ShouldFailToCompile.purs" ]
-<<<<<<< HEAD
-      FS.Aff.writeTextFile UTF8 file "module _ where"
-      result <- Purs.callCompiler { command: Purs.Compile { globs: [ file ] }, cwd: Nothing, version: Nothing }
-=======
       FS.Aff.writeTextFile UTF8 file "<contents>"
       result <- Purs.callCompiler { command: Purs.Compile { globs: [ file ] }, cwd: Nothing, version }
->>>>>>> 23cbb4b1
       case result of
         Left (CompilationError [ { position: { startLine: 1, startColumn: 8 } } ]) ->
           pure unit
