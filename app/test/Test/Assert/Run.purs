-- | Helper code for running tests in Run, including mock implementations of
-- | the various registry effects and fixtures for a minimal registry.
module Registry.Test.Assert.Run
  ( TEST_EFFECTS
  , runBaseEffects
  , runTestEffects
  , shouldContain
  , shouldNotContain
  ) where

import Registry.App.Prelude

import Data.Array as Array
import Data.Exists as Exists
import Data.Foldable (class Foldable)
import Data.Foldable as Foldable
import Data.FunctorWithIndex (mapWithIndex)
import Data.Map as Map
import Data.Set as Set
import Data.String as String
import Dodo as Dodo
import Effect.Aff as Aff
import Effect.Now as Now
import Effect.Ref as Ref
import Node.FS.Aff as FS.Aff
import Node.Path as Path
import Registry.API.V1 (LogLevel)
import Registry.App.API (COMPILER_CACHE)
import Registry.App.API as API
import Registry.App.CLI.Git as Git
import Registry.App.Effect.Cache (CacheRef)
import Registry.App.Effect.Cache as Cache
import Registry.App.Effect.Comment (COMMENT)
import Registry.App.Effect.Comment as Comment
import Registry.App.Effect.Env (GITHUB_EVENT_ENV, PACCHETTIBOTTI_ENV, RESOURCE_ENV)
import Registry.App.Effect.Env as Env
import Registry.App.Effect.GitHub (GITHUB, GITHUB_CACHE, GitHub(..))
import Registry.App.Effect.GitHub as GitHub
import Registry.App.Effect.Log (LOG, Log(..))
import Registry.App.Effect.Log as Log
import Registry.App.Effect.PackageSets (PACKAGE_SETS, PackageSets(..))
import Registry.App.Effect.PackageSets as PackageSets
import Registry.App.Effect.Pursuit (PURSUIT, Pursuit(..))
import Registry.App.Effect.Pursuit as Pursuit
import Registry.App.Effect.Registry (REGISTRY, Registry(..))
import Registry.App.Effect.Registry as Registry
import Registry.App.Effect.Source (SOURCE, Source(..))
import Registry.App.Effect.Source as Source
import Registry.App.Effect.Storage (STORAGE, Storage)
import Registry.App.Effect.Storage as Storage
import Registry.App.Legacy.Manifest (LEGACY_CACHE)
import Registry.App.Legacy.Manifest as Legacy.Manifest
import Registry.App.Prelude as Either
import Registry.Foreign.FSExtra as FS.Extra
import Registry.Foreign.Octokit (GitHubError(..), IssueNumber(..))
import Registry.ManifestIndex as ManifestIndex
import Registry.PackageName as PackageName
import Registry.Test.Utils as Utils
import Registry.Version as Version
import Run (AFF, EFFECT, Run)
import Run as Run
import Run.Except (EXCEPT)
import Run.Except as Except

-- | The standard `shouldContain` assertion, suitable for use with Run
shouldContain :: forall f a r. Eq a => Foldable f => f a -> a -> Run (EXCEPT String + r) Unit
shouldContain container elem =
  when (elem `Foldable.notElem` container) do
    Except.throw (Utils.unsafeStringify elem <> "\n\nshould be a member of\n\n" <> Utils.unsafeStringify container)

-- | The standard `shouldNotContain` assertion, suitable for use with Run
shouldNotContain :: forall f a r. Eq a => Foldable f => f a -> a -> Run (EXCEPT String + r) Unit
shouldNotContain container elem =
  unless (elem `Foldable.notElem` container) do
    Except.throw (Utils.unsafeStringify elem <> "\n\nis, but should not be, a member of\n\n" <> Utils.unsafeStringify container)

-- | All effects possible when testing the registry API (not all operations use
-- | all effects, but this union is the maximum set of effects that can be used.)
type TEST_EFFECTS =
  ( PURSUIT
      + REGISTRY
      + PACKAGE_SETS
      + STORAGE
      + SOURCE
      + GITHUB
      + PACCHETTIBOTTI_ENV
      + GITHUB_EVENT_ENV
      + RESOURCE_ENV
      + GITHUB_CACHE
      + LEGACY_CACHE
      + COMPILER_CACHE
      + COMMENT
      + LOG
      + EXCEPT String
      + AFF
      + EFFECT
      + ()
  )

type TestEnv =
  { workdir :: FilePath
  , logs :: Ref (Array (Tuple LogLevel String))
  , metadata :: Ref (Map PackageName Metadata)
  , index :: Ref ManifestIndex
  , pursuitExcludes :: Set PackageName
  , storage :: FilePath
  , github :: FilePath
  , username :: String
  }

runTestEffects :: forall a. TestEnv -> Run TEST_EFFECTS a -> Aff a
runTestEffects env operation = do
  resourceEnv <- Env.lookupResourceEnv
  githubCache <- liftEffect Cache.newCacheRef
  legacyCache <- liftEffect Cache.newCacheRef
  operation
    # Pursuit.interpret (handlePursuitMock { metadataRef: env.metadata, excludes: env.pursuitExcludes })
    # Registry.interpret (handleRegistryMock { metadataRef: env.metadata, indexRef: env.index })
    # PackageSets.interpret handlePackageSetsMock
    # Storage.interpret (handleStorageMock { storage: env.storage })
    # Source.interpret (handleSourceMock { github: env.github })
    # GitHub.interpret (handleGitHubMock { github: env.github })
    -- Environments
    # Env.runGitHubEventEnv { username: env.username, issue: IssueNumber 1 }
    # Env.runPacchettiBottiEnv { publicKey: "Unimplemented", privateKey: "Unimplemented" }
    # Env.runResourceEnv resourceEnv
    -- Caches
    # runCompilerCacheMock
    # runGitHubCacheMemory githubCache
    # runLegacyCacheMemory legacyCache
    -- Other effects
    # Comment.interpret Comment.handleLog
    # Log.interpret (\(Log level msg next) -> Run.liftEffect (Ref.modify_ (_ <> [ Tuple level (Dodo.print Dodo.plainText Dodo.twoSpaces msg) ]) env.logs) *> pure next)
    -- Base effects
    # Except.catch (\err -> Run.liftAff (Aff.throwError (Aff.error err)))
    # Run.runBaseAff'

-- | For testing simple Run functions that don't need the whole environment.
runBaseEffects :: forall a. Run (LOG + EXCEPT String + AFF + EFFECT + ()) a -> Aff a
runBaseEffects =
  Log.interpret (\(Log _ _ next) -> pure next)
    -- Base effects
    >>> Except.catch (\err -> Run.liftAff (Aff.throwError (Aff.error err)))
    >>> Run.runBaseAff'

runLegacyCacheMemory :: forall r a. CacheRef -> Run (LEGACY_CACHE + LOG + EFFECT + r) a -> Run (LOG + EFFECT + r) a
runLegacyCacheMemory = Cache.interpret Legacy.Manifest._legacyCache <<< Cache.handleMemory

runGitHubCacheMemory :: forall r a. CacheRef -> Run (GITHUB_CACHE + LOG + EFFECT + r) a -> Run (LOG + EFFECT + r) a
runGitHubCacheMemory = Cache.interpret GitHub._githubCache <<< Cache.handleMemory

<<<<<<< HEAD
runCompilerCacheMock :: forall r a. Run (COMPILER_CACHE + LOG + r) a -> Run (LOG + r) a
runCompilerCacheMock = Cache.interpret API._compilerCache case _ of
  Cache.Get key -> Exists.runExists getImpl (Cache.encodeFs key)
  Cache.Put _ next -> pure next
  Cache.Delete key -> Exists.runExists deleteImpl (Cache.encodeFs key)
  where
  getImpl :: forall x z. Cache.FsEncoding Cache.Reply x z -> Run _ x
  getImpl = case _ of
    Cache.AsBuffer _ (Cache.Reply reply) -> pure $ reply Nothing
    Cache.AsJson _ _ (Cache.Reply reply) -> pure $ reply Nothing

  deleteImpl :: forall x z. Cache.FsEncoding Cache.Ignore x z -> Run _ x
  deleteImpl = case _ of
    Cache.AsBuffer _ (Cache.Ignore next) -> pure next
    Cache.AsJson _ _ (Cache.Ignore next) -> pure next

handlePursuitMock :: forall r a. Ref (Map PackageName Metadata) -> Pursuit a -> Run (EFFECT + r) a
handlePursuitMock metadataRef = case _ of
=======
type PursuitMockEnv =
  { excludes :: Set PackageName
  , metadataRef :: Ref (Map PackageName Metadata)
  }

-- | A mock implementation for Pursuit, which assumes a shared metadata ref with
-- | the REGISTRY effect handler. All packages present in the metadata ref are
-- | considered published, so 'Publish' is a no-op and 'GetPublishedVersions'
-- | reads the metadata ref.
-- |
-- | The is 'excludes' option allows us to manually choose packages that should
-- | NOT have their docs "published", so that we can test things like retrying
-- | the publish pipeline for Pursuit publishing only.
handlePursuitMock :: forall r a. PursuitMockEnv -> Pursuit a -> Run (EFFECT + r) a
handlePursuitMock { excludes, metadataRef } = case _ of
>>>>>>> d7d35c94
  Publish _json reply ->
    pure $ reply $ Right unit
  GetPublishedVersions name reply | Set.member name excludes ->
    pure $ reply $ Right Map.empty
  GetPublishedVersions name reply -> do
    metadata <- Run.liftEffect (Ref.read metadataRef)
    pure $ reply $ Right $ fromMaybe Map.empty do
      Metadata { published } <- Map.lookup name metadata
      pure $ mapWithIndex (\version _ -> "https://pursuit.purescript.org/purescript-" <> PackageName.print name <> "/" <> Version.print version) published

type RegistryMockEnv =
  { metadataRef :: Ref (Map PackageName Metadata)
  , indexRef :: Ref ManifestIndex
  }

handleRegistryMock :: forall r a. RegistryMockEnv -> Registry a -> Run (AFF + EFFECT + r) a
handleRegistryMock env = case _ of
  ReadManifest name version reply -> do
    index <- Run.liftEffect (Ref.read env.indexRef)
    pure $ reply $ Right $ ManifestIndex.lookup name version index

  WriteManifest manifest reply -> do
    index <- Run.liftEffect (Ref.read env.indexRef)
    case ManifestIndex.insert ManifestIndex.ConsiderRanges manifest index of
      Left err -> pure $ reply $ Left $ "Failed to insert manifest:\n" <> Utils.unsafeStringify manifest <> " due to an error:\n" <> Utils.unsafeStringify err
      Right index' -> do
        Run.liftEffect (Ref.write index' env.indexRef)
        pure $ reply $ Right unit

  DeleteManifest name version reply -> do
    index <- Run.liftEffect (Ref.read env.indexRef)
    case ManifestIndex.delete ManifestIndex.ConsiderRanges name version index of
      Left err -> pure $ reply $ Left $ "Failed to delete entry for :\n" <> Utils.formatPackageVersion name version <> " due to an error:\n" <> Utils.unsafeStringify err
      Right index' -> do
        Run.liftEffect (Ref.write index' env.indexRef)
        pure $ reply $ Right unit

  ReadAllManifests reply -> do
    index <- Run.liftEffect (Ref.read env.indexRef)
    pure $ reply $ Right index

  ReadMetadata name reply -> do
    metadata <- Run.liftEffect (Ref.read env.metadataRef)
    pure $ reply $ Right $ Map.lookup name metadata

  WriteMetadata name metadata reply -> do
    Run.liftEffect (Ref.modify_ (Map.insert name metadata) env.metadataRef)
    pure $ reply $ Right unit

  ReadAllMetadata reply -> do
    metadata <- Run.liftEffect (Ref.read env.metadataRef)
    pure $ reply $ Right metadata

  -- FIXME: Actually reply with a package set
  ReadLatestPackageSet reply ->
    pure $ reply $ Right Nothing

  -- FIXME: Actually write package set
  WritePackageSet _packageSet _message reply ->
    pure $ reply $ Right unit

  -- FIXME: Actually reply with a package set
  ReadAllPackageSets reply ->
    pure $ reply $ Right Map.empty

  -- Legacy operations; we just treat these as successful by default.
  MirrorPackageSet _packageSet reply ->
    pure $ reply $ Right unit
  ReadLegacyRegistry reply ->
    pure $ reply $ Right { bower: Map.empty, new: Map.empty }
  MirrorLegacyRegistry _name _location reply ->
    pure $ reply $ Right unit

handlePackageSetsMock :: forall r a. PackageSets a -> Run r a
handlePackageSetsMock = case _ of
  -- FIXME: Actually reply with a package set with a pure upgrade
  UpgradeAtomic _packageSet _compilerVersion _changeSet reply -> do
    pure $ reply $ Right $ Left ""
  -- FIXME: Actually reply with a package sequential upgrade result
  UpgradeSequential packageSet _compilerVersion changeSet reply ->
    pure $ reply $ Right $ Just { failed: changeSet, succeeded: changeSet, result: packageSet }

type StorageMockEnv = { storage :: FilePath }

-- We handle the storage effect by copying files to/from the provided
-- upload/download directories, and listing versions based on the filenames.
handleStorageMock :: forall r a. StorageMockEnv -> Storage a -> Run (AFF + r) a
handleStorageMock env = case _ of
  Storage.Upload name version sourcePath reply -> do
    let destinationPath = Path.concat [ env.storage, PackageName.print name <> "-" <> Version.print version <> ".tar.gz" ]
    Run.liftAff (Aff.attempt (FS.Aff.stat destinationPath)) >>= case _ of
      Left _ -> do
        Run.liftAff $ FS.Extra.copy { from: sourcePath, to: destinationPath, preserveTimestamps: true }
        pure $ reply $ Right unit
      Right _ ->
        pure $ reply $ Left $ "Cannot upload " <> formatPackageVersion name version <> " because it already exists in storage at path " <> destinationPath

  Storage.Download name version destinationPath reply -> do
    let sourcePath = Path.concat [ env.storage, PackageName.print name <> "-" <> Version.print version <> ".tar.gz" ]
    Run.liftAff (Aff.attempt (FS.Aff.stat sourcePath)) >>= case _ of
      Left _ -> pure $ reply $ Left $ "Cannot copy " <> sourcePath <> " because it does not exist in download directory."
      Right _ -> do
        Run.liftAff $ FS.Extra.copy { from: sourcePath, to: destinationPath, preserveTimestamps: true }
        pure $ reply $ Right unit

  Storage.Delete name version reply -> do
    let sourcePath = Path.concat [ env.storage, PackageName.print name <> "-" <> Version.print version <> ".tar.gz" ]
    Run.liftAff (Aff.attempt (FS.Aff.stat sourcePath)) >>= case _ of
      Left _ -> pure $ reply $ Left $ "Cannot delete " <> sourcePath <> " because it does not exist in download directory."
      Right _ -> do
        Run.liftAff $ FS.Extra.remove sourcePath
        pure $ reply $ Right unit

  Storage.Query name reply -> do
    paths <- Run.liftAff $ FS.Aff.readdir env.storage
    let
      extractVersion =
        String.stripPrefix (String.Pattern (PackageName.print name <> "-"))
          >=> String.stripSuffix (String.Pattern ".tar.gz")
      versions = Array.mapMaybe (Either.hush <<< Version.parse <=< extractVersion) paths
    pure $ reply $ Right $ Set.fromFoldable versions

type SourceMockEnv = { github :: FilePath }

handleSourceMock :: forall r a. SourceMockEnv -> Source a -> Run (EXCEPT String + AFF + EFFECT + r) a
handleSourceMock env = case _ of
  Fetch destination location ref reply -> do
    now <- Run.liftEffect Now.nowDateTime
    case location of
      Git _ -> pure $ reply $ Left "Packages cannot be published from Git yet (only GitHub)."
      GitHub { subdir } | isJust subdir -> pure $ reply $ Left "Packages cannot use the 'subdir' key yet."
      GitHub { repo } -> do
        let
          name = stripPureScriptPrefix repo
          fixedRef = fromMaybe ref $ String.stripPrefix (String.Pattern "v") ref
          dirname = name <> "-" <> fixedRef
          localPath = Path.concat [ env.github, dirname ]
          destinationPath = Path.concat [ destination, dirname <> "-checkout" ]
        Run.liftAff (Aff.attempt (FS.Aff.stat localPath)) >>= case _ of
          Left _ -> pure $ reply $ Left $ "Cannot copy " <> localPath <> " because it does not exist."
          Right _ -> do
            Run.liftAff $ FS.Extra.copy { from: localPath, to: destinationPath, preserveTimestamps: true }
            case pursPublishMethod of
              LegacyPursPublish -> do
                -- When using the compiler and legacy 'purs publish' we have to be
                -- in a clean git repository with the ref checked out.
                Run.liftAff $ FS.Aff.rm' (Path.concat [ destinationPath, ".git" ]) { recursive: true, force: true, maxRetries: 10, retryDelay: 1000 }
                Run.liftAff $ FS.Aff.writeTextFile UTF8 (Path.concat [ destinationPath, ".gitignore" ]) "output"
                let exec args = void (Git.withGit destinationPath args identity)
                exec [ "init" ]
                exec [ "config", "user.name", "test-user" ]
                exec [ "config", "user.email", "test-user@aol.com" ]
                exec [ "config", "commit.gpgSign", "false" ]
                exec [ "config", "tag.gpgSign", "false" ]
                exec [ "add", "." ]
                exec [ "commit", "-m", "Initial commit" ]
                exec [ "tag", "-m", ref, ref ]

              PursPublish ->
                Except.throw "Tests are not set up for 'PursPublish' and must be fixed."

            pure $ reply $ Right { path: destinationPath, published: now }

type GitHubMockEnv = { github :: FilePath }

-- | We mock GitHub by placing some repositories in the fixtures on the file
-- | system, so you can interact with the file system as if it's a remote set
-- | of repositories.
handleGitHubMock :: forall r a. GitHubMockEnv -> GitHub a -> Run (AFF + r) a
handleGitHubMock env = case _ of
  ListTags address reply -> do
    paths <- Run.liftAff $ FS.Aff.readdir env.github

    let
      name = stripPureScriptPrefix address.repo
      extractVersion = String.stripPrefix (String.Pattern (name <> "-"))
      buildTag version = do
        let sha = "c5b97d5ae6c19d5c5df71a34c7fbeeda2479ccbc"
        { name: "v" <> version
        , sha
        , url: "https://api.github.com/repos/" <> address.owner <> "/" <> address.repo <> "/commits/" <> sha
        }
      tags = Array.mapMaybe (map buildTag <<< extractVersion) paths

    pure $ reply $ Right tags

  ListTeamMembers team reply -> pure $ reply $ case team of
    { org: "purescript", team: "packaging" } -> Right [ "pacchettibotti", "f-f", "thomashoneyman" ]
    _ -> Left $ APIError { statusCode: 404, message: "No fixture provided for team " <> team.org <> "/" <> team.team }

  GetContent address ref path reply -> do
    let
      name = stripPureScriptPrefix address.repo
      fixedRef = fromMaybe ref $ String.stripPrefix (String.Pattern "v") ref
      localPath = Path.concat [ env.github, name <> "-" <> fixedRef, path ]

    result <- Run.liftAff $ Aff.attempt (FS.Aff.readTextFile UTF8 localPath) >>= case _ of
      Left _ -> pure $ Left $ APIError { statusCode: 404, message: "Not Found" }
      Right contents -> pure $ Right contents

    pure $ reply result

  -- FIXME: Respond with an actual commit for specific input paths? This isn't
  -- currently used in tests.
  GetRefCommit _address _ref reply ->
    pure $ reply $ Left $ UnexpectedError "Unimplemented"

  -- FIXME: Respond with an actual datetime for specific inputs? This isn't
  -- currently used in tests.
  GetCommitDate _address _ref reply ->
    pure $ reply $ Left $ UnexpectedError "Unimplemented"<|MERGE_RESOLUTION|>--- conflicted
+++ resolved
@@ -149,7 +149,6 @@
 runGitHubCacheMemory :: forall r a. CacheRef -> Run (GITHUB_CACHE + LOG + EFFECT + r) a -> Run (LOG + EFFECT + r) a
 runGitHubCacheMemory = Cache.interpret GitHub._githubCache <<< Cache.handleMemory
 
-<<<<<<< HEAD
 runCompilerCacheMock :: forall r a. Run (COMPILER_CACHE + LOG + r) a -> Run (LOG + r) a
 runCompilerCacheMock = Cache.interpret API._compilerCache case _ of
   Cache.Get key -> Exists.runExists getImpl (Cache.encodeFs key)
@@ -166,9 +165,6 @@
     Cache.AsBuffer _ (Cache.Ignore next) -> pure next
     Cache.AsJson _ _ (Cache.Ignore next) -> pure next
 
-handlePursuitMock :: forall r a. Ref (Map PackageName Metadata) -> Pursuit a -> Run (EFFECT + r) a
-handlePursuitMock metadataRef = case _ of
-=======
 type PursuitMockEnv =
   { excludes :: Set PackageName
   , metadataRef :: Ref (Map PackageName Metadata)
@@ -184,7 +180,6 @@
 -- | the publish pipeline for Pursuit publishing only.
 handlePursuitMock :: forall r a. PursuitMockEnv -> Pursuit a -> Run (EFFECT + r) a
 handlePursuitMock { excludes, metadataRef } = case _ of
->>>>>>> d7d35c94
   Publish _json reply ->
     pure $ reply $ Right unit
   GetPublishedVersions name reply | Set.member name excludes ->
