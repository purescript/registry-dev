--- conflicted
+++ resolved
@@ -15,108 +15,6 @@
     slimlock.inputs.nixpkgs.follows = "nixpkgs";
   };
 
-<<<<<<< HEAD
-  outputs = {
-    self,
-    nixpkgs,
-    flake-utils,
-    purescript-overlay,
-    slimlock,
-    ...
-  }: let
-    supportedSystems = ["x86_64-linux" "aarch64-linux" "x86_64-darwin" "aarch64-darwin"];
-
-    # Users authorized to deploy to the registry.
-    deployers = import ./nix/deployers.nix;
-
-    # We can't import from remote urls in dhall when running in CI or other
-    # network-restricted environments, so we fetch the repository and use the
-    # local path instead.
-    DHALL_PRELUDE = "${
-      builtins.fetchGit {
-        url = "https://github.com/dhall-lang/dhall-lang";
-        rev = "e35f69d966f205fdc0d6a5e8d0209e7b600d90b3";
-      }
-    }/Prelude/package.dhall";
-
-    # The location of the Dhall type specifications, used to type-check manifests.
-    DHALL_TYPES = ./types;
-
-    # We disable git-lfs files explicitly, as this is intended for large files
-    # (typically >4GB), and source packgaes really ought not be shipping large
-    # files — just source code.
-    GIT_LFS_SKIP_SMUDGE = 1;
-    registryOverlay = final: prev: rec {
-      nodejs = prev.nodejs_20;
-      spago = prev.spago-bin.spago-0_93_19;
-      purs-tidy = prev.purs-tidy-unstable;
-      purs-backend-es = prev.purs-backend-es-unstable;
-
-      # We don't want to force everyone to update their configs if they aren't
-      # normally on flakes.
-      nixFlakes = prev.writeShellScriptBin "nixFlakes" ''
-        exec ${prev.nixFlakes}/bin/nix --experimental-features "nix-command flakes" "$@"
-      '';
-
-      # Detects arguments to 'git' containing a URL and replaces them with a
-      # local filepath. This is a drop-in replacement for 'git' that should be
-      # used in offline / test environments when we only want fixture data.
-      gitMock = let
-        nodeScript = script:
-          prev.writeScript "node-cmd" ''
-            ${nodejs}/bin/node -e "${script}" "$@"
-          '';
-
-        mock = nodeScript ''
-          const { URL } = require('url');
-          const { spawn } = require('child_process');
-
-          const repoFixturesDir = process.env.REPO_FIXTURES_DIR;
-          if (!repoFixturesDir) {
-            throw new Error('REPO_FIXTURES_DIR is not set, but is required.');
-          }
-
-          // Replace any URL arguments with the local fixtures path.
-          function replaceIfUrl(arg) {
-            try {
-              const url = new URL(arg);
-              const path = url.pathname.replace(/\.git$/, ''');
-              const file = 'file://' + repoFixturesDir + path;
-              console.log(file);
-              return file;
-            } catch (e) {
-              // Not a URL, ignore
-            }
-            return arg;
-          }
-
-          const args = process.argv.slice(1);
-          const modified = [];
-          for (let i = 0; i < args.length; i++) {
-            const arg = args[i];
-            modified.push(replaceIfUrl(arg));
-          }
-
-          const git = spawn('${prev.git}/bin/git', modified);
-
-          git.stdout.on('data', (data) => {
-            console.log(data.toString('utf8'));
-          });
-
-          git.stderr.on('data', (data) => {
-            console.error(data.toString('utf8'));
-          });
-
-          git.on('close', (code) => {
-            if (code !== 0) {
-              throw new Error('git exited with code ' + code);
-            }
-          });
-        '';
-      in
-        prev.writeShellScriptBin "git" ''
-          exec ${mock} "$@"
-=======
   outputs =
     {
       self,
@@ -179,7 +77,6 @@
         # normally on flakes.
         nixFlakes = prev.writeShellScriptBin "nixFlakes" ''
           exec ${prev.nixFlakes}/bin/nix --experimental-features "nix-command flakes" "$@"
->>>>>>> ebf49440
         '';
 
         # Detects arguments to 'git' containing a URL and replaces them with a
@@ -202,34 +99,6 @@
                 throw new Error('REPO_FIXTURES_DIR is not set, but is required.');
               }
 
-<<<<<<< HEAD
-      # We can't run 'spago test' in our flake checks because it tries to
-      # write to a cache and I can't figure out how to disable it. Instead
-      # we supply it as a shell script.
-      #
-      # Once we can run 'spago test --offline' or something similar, then this
-      # should just be a normal derivation that links the node_modules, copies
-      # the output dir locally, and runs 'spago test'.
-      #
-      # $ nix develop --command run-tests-script
-      run-tests-script = pkgs.writeShellScriptBin "run-tests-script" ''
-        set -euo pipefail
-        WORKDIR=$(mktemp -d)
-        cp spago.yaml spago.lock $WORKDIR
-        cp -a app foreign lib scripts types $WORKDIR
-        ln -s ${pkgs.registry.package-lock}/js/node_modules $WORKDIR/node_modules
-
-        pushd $WORKDIR
-        export HEALTHCHECKS_URL=${defaultEnv.HEALTHCHECKS_URL}
-        ${pkgs.spago}/bin/spago test
-        popd
-      '';
-
-      mkAppOutput = drv: {
-        type = "app";
-        program = "${drv}/bin/${drv.name}";
-      };
-=======
               // Replace any URL arguments with the local fixtures path.
               function replaceIfUrl(arg) {
                 try {
@@ -243,7 +112,6 @@
                 }
                 return arg;
               }
->>>>>>> ebf49440
 
               const args = process.argv.slice(1);
               const modified = [];
@@ -822,79 +690,6 @@
                     };
                   };
                 };
-<<<<<<< HEAD
-                client = {config = {virtualisation.graphics = false;};};
-              };
-
-              # Test scripts are written in Python:
-              # https://nixos.org/manual/nixos/stable/index.html#sec-nixos-tests
-              #
-              # Note that the python file will be linted, and the test will fail if
-              # the script fails the lint — if you see an unexpected failure, check
-              # the nix log for errors.
-              testScript = let
-                setupGitFixtures = pkgs.writeShellScriptBin "setup-git-fixtures" ''
-                  set -e
-
-                  mkdir -p ${envVars.REPO_FIXTURES_DIR}/purescript
-
-                  git config --global user.email "pacchettibotti@purescript.org"
-                  git config --global user.name "pacchettibotti"
-                  git config --global init.defaultBranch "master"
-
-                  # First the registry-index repo
-                  cp -r ${./app/fixtures/registry-index} ${envVars.REPO_FIXTURES_DIR}/purescript/registry-index
-
-                  # Then the registry repo
-                  cp -r ${./app/fixtures/registry} ${envVars.REPO_FIXTURES_DIR}/purescript/registry
-
-                  # Finally, the legacy package-sets repo
-                  cp -r ${./app/fixtures/package-sets} ${envVars.REPO_FIXTURES_DIR}/purescript/package-sets
-
-                  # Next, we set up arbitrary Git repos that should be available
-                  cp -r ${./app/fixtures/github-packages/effect-4.0.0} ${envVars.REPO_FIXTURES_DIR}/purescript/purescript-effect
-
-                  # Then we initialize the repos
-                  for REPO in ${envVars.REPO_FIXTURES_DIR}/purescript/*/
-                  do
-                    pushd $REPO
-                    echo "Initializing $REPO"
-                    git init
-                    git add .
-                    git commit -m "Fixture commit"
-                    # Necessary so you can push to the upstream on the same branch
-                    # as you are currently on. Wrecks the tree for the upstream,
-                    # but this is acceptable for testing.
-                    git config receive.denyCurrentBranch ignore
-                    popd
-                  done
-
-                  # Then we fixup the repos that need tags
-                  pushd ${envVars.REPO_FIXTURES_DIR}/purescript/package-sets
-                  git tag -m "psc-0.15.4-20230105" psc-0.15.4-20230105
-                  popd
-
-                  pushd ${envVars.REPO_FIXTURES_DIR}/purescript/purescript-effect
-                  git tag -m "v4.0.0" v4.0.0
-                  popd
-                '';
-
-                publish_effect = pkgs.writeText "publish-effect-4.0.0.json" ''
-                  {
-                    "name": "effect",
-                    "ref": "v4.0.0",
-                    "compiler": "0.15.10",
-                    "location": {
-                      "githubOwner": "purescript",
-                      "githubRepo": "purescript-effect"
-                    }
-                  }
-                '';
-              in ''
-                import json
-                import time
-=======
->>>>>>> ebf49440
 
                 # Test scripts are written in Python:
                 # https://nixos.org/manual/nixos/stable/index.html#sec-nixos-tests
@@ -1024,45 +819,6 @@
               };
         };
 
-<<<<<<< HEAD
-      devShells = {
-        default = pkgs.mkShell {
-          inherit GIT_LFS_SKIP_SMUDGE;
-          name = "registry-dev";
-          packages = with pkgs; [
-            # All stable PureScript compilers
-            registry.compilers
-            registry.purs-versions
-
-            # TODO: Hacky, remove when I can run spago test in a pure env
-            run-tests-script
-
-            # Deployment
-            colmena
-
-            # Project tooling
-            nixFlakes
-            nixfmt
-            git
-            git-lfs
-            bash
-            nodejs
-            jq
-            licensee
-            coreutils
-            gzip
-            gnutar
-            dhall
-            dhall-json
-            dbmate
-
-            # Development tooling
-            purs
-            spago
-            purs-tidy
-            purs-backend-es
-          ];
-=======
         devShells = {
           default = pkgs.mkShell {
             inherit GIT_LFS_SKIP_SMUDGE;
@@ -1102,7 +858,6 @@
               purs-backend-es-unstable
             ];
           };
->>>>>>> ebf49440
         };
       }
     )
