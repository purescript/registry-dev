{
  lib,
  pkgs,
  config,
  ...
}: let
  cfg = config.services.registry-server;
in {
<<<<<<< HEAD
  options.services.registry-server = {
    enable = lib.mkEnableOption "registry server service";
=======
  environment = {
    systemPackages = [
      pkgs.vim
    ];
  };
>>>>>>> 6c1209c9

    host = lib.mkOption {
      type = lib.types.str;
      default = "registry.purescript.org";
      description = "The hostname of the registry server";
    };

    port = lib.mkOption {
      type = lib.types.int;
      default = 8080;
      description = "The port to run the registry server on";
    };

    stateDir = lib.mkOption {
      type = lib.types.str;
      default = "/var/lib/registry-server";
      description = "The directory to store the registry server state (database, etc.)";
    };

    enableCerts = lib.mkOption {
      type = lib.types.bool;
      default = true;
      description = "Whether to enable Let's Encrypt certificates for the registry server";
    };
  };

  config = lib.mkIf cfg.enable {
    environment = {
      systemPackages = [
        pkgs.vim
        # FIXME: This should be picked up via the buildInputs, surely? It's not.
        pkgs.registry.compilers
      ];
    };

    nix = {
      gc.automatic = true;
      settings = {
        auto-optimise-store = true;
        # https://garnix.io/docs/caching
        substituters = ["https://cache.garnix.io"];
        trusted-public-keys = ["cache.garnix.io:CTFPyKSLcx5RMJKfLo5EEPUObbA78b0YQ2DTCJXqr9g="];
      };
    };

    networking = {
      hostName = "registry";
      firewall.allowedTCPPorts = [22 80 443];
    };

    users = {
      mutableUsers = false;

      users = let
        deployers = import ./deployers.nix;
      in
        pkgs.lib.mapAttrs (user: attrs: {
          isNormalUser = true;
          home = "/home/${user}";
          extraGroups = ["wheel"];
          packages = [pkgs.rsync pkgs.git pkgs.curl pkgs.coreutils pkgs.vim];
          openssh.authorizedKeys.keys = attrs.sshKeys;
        })
        deployers;
    };

    systemd.services = let
      defaultEnv = builtins.readFile ../.env.example;
    in {
      server = {
        description = "registry server";
        wantedBy = ["multi-user.target" "nginx.service"];
        serviceConfig = {
          ExecStart = "${pkgs.writeShellScriptBin "registry-server-init" ''
            # Ensure the state directory is available
            mkdir -p ${cfg.stateDir}/db

            # Initialize environment variables
            set -o allexport
            if [ -f ${cfg.stateDir}/.env ]; then
              echo "Using production environment variables"
              source ${cfg.stateDir}/.env
            else
              echo "WARNING: No environment variables found in ${cfg.stateDir}."
              echo "Continuing with dummy values, not suitable for production."
              cat ${defaultEnv} > .env
              source .env
            fi
            set +o allexport

            # Initialize or migrate the database
            export DATABASE_URL="sqlite:${cfg.stateDir}/db/registry.sqlite3"
            pushd ${pkgs.registry.apps.server}/bin
            ${pkgs.dbmate}/bin/dbmate up
            popd

            echo "Starting registry server..."
            ${pkgs.registry.apps.server}/bin/registry-server
          ''}/bin/registry-server-init";
        };
      };
    };

    swapDevices = [
      {
        device = "/var/lib/swap";
        size = 4096;
      }
    ];

    security.acme = lib.mkIf cfg.enableCerts {
      acceptTerms = true;
      defaults.email = "hello@thomashoneyman.com";
    };

    services = {
      openssh.settings = {
        PasswordAuthentication = false;
        PermitRootLogin = "yes";
      };

      nginx = {
        enable = true;
        recommendedGzipSettings = true;
        recommendedOptimisation = true;
        recommendedProxySettings = true;
        recommendedTlsSettings = true;

        virtualHosts.${cfg.host} = {
          forceSSL = cfg.enableCerts;
          enableACME = cfg.enableCerts;

          locations."/" = {
            index = "index.html";
            root = pkgs.writeTextDir "index.html" ''
              <html>
              <head>
                <title>PureScript Registry</title>
                <style>
                  body {
                    font-family: sans-serif;
                  }
                </style>
              </head>
              <body>
                <h1>PureScript Registry</h1>
                <p>Welcome to the registry server. The API is located at <code>/api.</code></p>
              </body>
              </html>
            '';
          };

          locations."/api" = {
            proxyPass = "http://127.0.0.1:${toString cfg.port}";
          };
        };
      };
    };
  };
}<|MERGE_RESOLUTION|>--- conflicted
+++ resolved
@@ -6,16 +6,8 @@
 }: let
   cfg = config.services.registry-server;
 in {
-<<<<<<< HEAD
   options.services.registry-server = {
     enable = lib.mkEnableOption "registry server service";
-=======
-  environment = {
-    systemPackages = [
-      pkgs.vim
-    ];
-  };
->>>>>>> 6c1209c9
 
     host = lib.mkOption {
       type = lib.types.str;
@@ -44,11 +36,7 @@
 
   config = lib.mkIf cfg.enable {
     environment = {
-      systemPackages = [
-        pkgs.vim
-        # FIXME: This should be picked up via the buildInputs, surely? It's not.
-        pkgs.registry.compilers
-      ];
+      systemPackages = [ pkgs.vim ];
     };
 
     nix = {
@@ -162,7 +150,7 @@
               </head>
               <body>
                 <h1>PureScript Registry</h1>
-                <p>Welcome to the registry server. The API is located at <code>/api.</code></p>
+                <p>Welcome to the registry server. The API is located at <code>/api/v1.</code></p>
               </body>
               </html>
             '';
