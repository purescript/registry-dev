--- conflicted
+++ resolved
@@ -4,11 +4,6 @@
     registry: 28.1.1
   extra_packages:
     spago-core:
-<<<<<<< HEAD
-      git: https://github.com/i-am-the-slime/spago.git
-      ref: 315137e5efdbf0ab36b3e36abc7e5f2e94964da7
-=======
       git: https://github.com/purescript/spago.git
       ref: 4f6dc9d6354402abcb6b5564a9768b1af219b83a
->>>>>>> 64e3a6c4
       subdir: spaghetto/core