{
  "nodes": {
    "flake-compat": {
      "flake": false,
      "locked": {
        "lastModified": 1673956053,
        "narHash": "sha256-4gtG9iQuiKITOjNQQeQIpoIB6b16fm+504Ch3sNKLd8=",
        "owner": "edolstra",
        "repo": "flake-compat",
        "rev": "35bb57c0c8d8b62bbfd284272c928ceb64ddbde9",
        "type": "github"
      },
      "original": {
        "owner": "edolstra",
        "repo": "flake-compat",
        "type": "github"
      }
    },
    "flake-utils": {
      "inputs": {
        "systems": "systems"
      },
      "locked": {
        "lastModified": 1689068808,
        "narHash": "sha256-6ixXo3wt24N/melDWjq70UuHQLxGV8jZvooRanIHXw0=",
        "owner": "numtide",
        "repo": "flake-utils",
        "rev": "919d646de7be200f3bf08cb76ae1f09402b6f9b4",
        "type": "github"
      },
      "original": {
        "owner": "numtide",
        "repo": "flake-utils",
        "type": "github"
      }
    },
    "nixpkgs": {
      "locked": {
<<<<<<< HEAD
        "lastModified": 1690022785,
        "narHash": "sha256-WV3Rg6WcP3UErddn/+Kw3BTsc8kB9F4Y5sv7I/N5q4o=",
        "owner": "nixos",
        "repo": "nixpkgs",
        "rev": "0ee595490f5b1d181cccc17928aa250faf4b91c1",
=======
        "lastModified": 1690892192,
        "narHash": "sha256-Upe0iAfAGL7r0NGgY47R3rUbsAPIah+3zZFB9YKevEc=",
        "owner": "nixos",
        "repo": "nixpkgs",
        "rev": "519676d102838a2345cb0f87ccddc517c6aee06f",
>>>>>>> 3166e098
        "type": "github"
      },
      "original": {
        "owner": "nixos",
        "ref": "release-23.05",
        "repo": "nixpkgs",
        "type": "github"
      }
    },
    "purescript-overlay": {
      "inputs": {
        "nixpkgs": [
          "nixpkgs"
        ],
        "slimlock": "slimlock"
      },
      "locked": {
<<<<<<< HEAD
        "lastModified": 1690041611,
        "narHash": "sha256-djZdk72IuEatEQ+OQ45JYDkQc61OgerZzRsqFg2L1t0=",
        "owner": "thomashoneyman",
        "repo": "purescript-overlay",
        "rev": "fd9ead434f10338b25a255978889f01e637c11b8",
=======
        "lastModified": 1690468696,
        "narHash": "sha256-WsPg+/n/REyVQjYVxwMa15kBVCx1Ngwal/125GIyMzY=",
        "owner": "thomashoneyman",
        "repo": "purescript-overlay",
        "rev": "8fc4e7929ecba966356672c3c4d0a44b0b5bc4b1",
>>>>>>> 3166e098
        "type": "github"
      },
      "original": {
        "owner": "thomashoneyman",
        "repo": "purescript-overlay",
        "type": "github"
      }
    },
    "root": {
      "inputs": {
        "flake-compat": "flake-compat",
        "flake-utils": "flake-utils",
        "nixpkgs": "nixpkgs",
        "purescript-overlay": "purescript-overlay",
        "slimlock": "slimlock_2"
      }
    },
    "slimlock": {
      "inputs": {
        "nixpkgs": [
          "purescript-overlay",
          "nixpkgs"
        ]
      },
      "locked": {
        "lastModified": 1688610262,
        "narHash": "sha256-Wg0ViDotFWGWqKIQzyYCgayeH8s4U1OZcTiWTQYdAp4=",
        "owner": "thomashoneyman",
        "repo": "slimlock",
        "rev": "b5c6cdcaf636ebbebd0a1f32520929394493f1a6",
        "type": "github"
      },
      "original": {
        "owner": "thomashoneyman",
        "repo": "slimlock",
        "type": "github"
      }
    },
    "slimlock_2": {
      "inputs": {
        "nixpkgs": [
          "nixpkgs"
        ]
      },
      "locked": {
        "lastModified": 1688756706,
        "narHash": "sha256-xzkkMv3neJJJ89zo3o2ojp7nFeaZc2G0fYwNXNJRFlo=",
        "owner": "thomashoneyman",
        "repo": "slimlock",
        "rev": "cf72723f59e2340d24881fd7bf61cb113b4c407c",
        "type": "github"
      },
      "original": {
        "owner": "thomashoneyman",
        "repo": "slimlock",
        "type": "github"
      }
    },
    "systems": {
      "locked": {
        "lastModified": 1681028828,
        "narHash": "sha256-Vy1rq5AaRuLzOxct8nz4T6wlgyUR7zLU309k9mBC768=",
        "owner": "nix-systems",
        "repo": "default",
        "rev": "da67096a3b9bf56a91d16901293e51ba5b49a27e",
        "type": "github"
      },
      "original": {
        "owner": "nix-systems",
        "repo": "default",
        "type": "github"
      }
    }
  },
  "root": "root",
  "version": 7
}<|MERGE_RESOLUTION|>--- conflicted
+++ resolved
@@ -36,19 +36,11 @@
     },
     "nixpkgs": {
       "locked": {
-<<<<<<< HEAD
-        "lastModified": 1690022785,
-        "narHash": "sha256-WV3Rg6WcP3UErddn/+Kw3BTsc8kB9F4Y5sv7I/N5q4o=",
+        "lastModified": 1690996119,
+        "narHash": "sha256-VrRHVSMgnx/bF1RYose0/prp4AxTWmylkiXApgQ9yow=",
         "owner": "nixos",
         "repo": "nixpkgs",
-        "rev": "0ee595490f5b1d181cccc17928aa250faf4b91c1",
-=======
-        "lastModified": 1690892192,
-        "narHash": "sha256-Upe0iAfAGL7r0NGgY47R3rUbsAPIah+3zZFB9YKevEc=",
-        "owner": "nixos",
-        "repo": "nixpkgs",
-        "rev": "519676d102838a2345cb0f87ccddc517c6aee06f",
->>>>>>> 3166e098
+        "rev": "333c06d0affd30db1a70f2658102597b92bad593",
         "type": "github"
       },
       "original": {
@@ -66,19 +58,11 @@
         "slimlock": "slimlock"
       },
       "locked": {
-<<<<<<< HEAD
-        "lastModified": 1690041611,
-        "narHash": "sha256-djZdk72IuEatEQ+OQ45JYDkQc61OgerZzRsqFg2L1t0=",
+        "lastModified": 1690938891,
+        "narHash": "sha256-GHLvi3J0mp0hArCKjDr1+TzecVjbbWIfphwvnfn30Sc=",
         "owner": "thomashoneyman",
         "repo": "purescript-overlay",
-        "rev": "fd9ead434f10338b25a255978889f01e637c11b8",
-=======
-        "lastModified": 1690468696,
-        "narHash": "sha256-WsPg+/n/REyVQjYVxwMa15kBVCx1Ngwal/125GIyMzY=",
-        "owner": "thomashoneyman",
-        "repo": "purescript-overlay",
-        "rev": "8fc4e7929ecba966356672c3c4d0a44b0b5bc4b1",
->>>>>>> 3166e098
+        "rev": "339dc45f5f883644ce59bd95d23753c93845093e",
         "type": "github"
       },
       "original": {
