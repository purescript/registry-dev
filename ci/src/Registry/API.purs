--- conflicted
+++ resolved
@@ -367,13 +367,10 @@
     publishToPursuit { packageSourceDir, buildPlan }
     comment "Successfully uploaded package docs to Pursuit! 🎉 🚀"
 
-<<<<<<< HEAD
-runChecks :: BuildPlan -> Metadata -> Manifest -> RegistryM Unit
-runChecks buildPlan metadata manifest@(Manifest manifestFields) = do
-=======
 runChecks :: { isLegacyImport :: Boolean, buildPlan :: BuildPlan, metadata :: Metadata, manifest :: Manifest } -> RegistryM Unit
-runChecks { isLegacyImport, buildPlan: BuildPlan buildPlan, metadata, manifest: Manifest manifest } = do
->>>>>>> df0fc0c5
+runChecks { isLegacyImport, buildPlan: BuildPlan buildPlan, metadata, manifest } = do
+  let Manifest manifestFields = manifest
+  
   -- TODO: collect all errors and return them at once. Note: some of the checks
   -- are going to fail while parsing from JSON, so we should move them here if we
   -- want to handle everything together
@@ -381,7 +378,7 @@
   logShow manifestFields
 
   log "Ensuring the package is not the purescript-metadata package, which cannot be published."
-  when (PackageName.print manifest.name == "metadata") do
+  when (PackageName.print manifestFields.name == "metadata") do
     throwWithComment "The `metadata` package cannot be uploaded to the registry as it is a protected package."
 
   log "Check that version is unique"
@@ -404,8 +401,7 @@
 
   log "Check the submitted build plan matches the manifest"
 
-  let
-    unresolvedDependencies = getUnresolvedDependencies manifest buildPlan
+  let unresolvedDependencies = getUnresolvedDependencies manifest buildPlan
 
   unless (isLegacyImport || Array.null unresolvedDependencies) do
     let
