module Registry.API where

import Registry.Prelude

import Control.Monad.Except as Except
import Data.Argonaut.Parser as JsonParser
import Data.Array as Array
import Data.DateTime as DateTime
import Data.Foldable (traverse_)
import Data.Generic.Rep as Generic
import Data.Int as Int
import Data.Map as Map
import Data.PreciseDateTime as PDT
import Data.RFC3339String as RFC3339String
import Data.Set as Set
import Data.String as String
import Data.Time.Duration (Hours(..))
import Effect.Aff as Aff
import Effect.Exception (throw)
import Effect.Now as Now
import Effect.Ref as Ref
import Foreign.Dhall as Dhall
import Foreign.GitHub (IssueNumber)
import Foreign.GitHub as GitHub
import Foreign.Node.FS as FS.Extra
import Foreign.Object as Object
import Foreign.Tar as Tar
import Foreign.Tmp as Tmp
import Node.ChildProcess as NodeProcess
import Node.FS.Aff as FS
import Node.FS.Stats as FS.Stats
import Node.Glob.Basic as Glob.Basic
import Node.Path as Path
import Node.Process as Env
import Registry.Hash as Hash
import Registry.Index as Index
import Registry.Json as Json
import Registry.PackageName (PackageName)
import Registry.PackageName as PackageName
import Registry.PackageUpload as Upload
import Registry.RegistryM (Env, RegistryM, closeIssue, comment, commitToTrunk, readPackagesMetadata, runRegistryM, throwWithComment, updatePackagesMetadata, uploadPackage)
import Registry.SSH as SSH
import Registry.Schema (AuthenticatedData(..), AuthenticatedOperation(..), Manifest(..), Metadata, Operation(..), Location(..), Target(..), addVersionToMetadata, isVersionInMetadata, mkNewMetadata, unpublishVersionInMetadata)
import Registry.Scripts.LegacyImport.Error (ImportError(..))
import Registry.Scripts.LegacyImport.Manifest as Manifest
import Registry.Types (RawPackageName(..), RawVersion(..))
import Registry.Version (ParseMode(..), Version)
import Registry.Version as Version
import Sunde as Process
import Text.Parsing.StringParser as StringParser

main :: Effect Unit
main = launchAff_ $ do
  eventPath <- liftEffect do
    Env.lookupEnv "GITHUB_EVENT_PATH"
      >>= maybe (throw "GITHUB_EVENT_PATH not defined in the environment") pure
  octokit <- liftEffect GitHub.mkOctokit
  packagesMetadata <- mkMetadataRef
  checkIndexExists

  readOperation eventPath >>= case _ of
    -- If the issue body is not just a JSON string, then we don't consider it
    -- to be an attempted operation and it is presumably just an issue on the
    -- registry repository.
    NotJson ->
      pure unit

    MalformedJson issue err -> runRegistryM (mkEnv octokit packagesMetadata issue) do
      comment $ Array.fold
        [ "The JSON input for this package update is malformed:"
        , newlines 2
        , "```" <> err <> "```"
        , newlines 2
        , "You can try again by commenting on this issue with a corrected payload."
        ]

    DecodedOperation issue op ->
      runRegistryM (mkEnv octokit packagesMetadata issue) (runOperation op)

data OperationDecoding
  = NotJson
  | MalformedJson IssueNumber String
  | DecodedOperation IssueNumber Operation

derive instance eqOperationDecoding :: Eq OperationDecoding
derive instance genericOperationDecoding :: Generic.Generic OperationDecoding _

instance showOperationDecoding :: Show OperationDecoding where
  show = genericShow

readOperation :: FilePath -> Aff OperationDecoding
readOperation eventPath = do
  fileContents <- FS.readTextFile UTF8 eventPath

  GitHub.Event { issueNumber, body } <- case Json.parseJson fileContents of
    Left err ->
      -- If we don't receive a valid event path or the contents can't be decoded
      -- then this is a catastrophic error and we exit the workflow.
      Aff.throwError $ Aff.error $ "Error while parsing json from " <> eventPath <> " : " <> err
    Right event ->
      pure event

  pure $ case JsonParser.jsonParser body of
    Left _err -> NotJson
    Right json -> case Json.decode json of
      Left err -> MalformedJson issueNumber err
      Right op -> DecodedOperation issueNumber op

-- TODO: test all the points where the pipeline could throw, to show that we are implementing
-- all the necessary checks

runOperation :: Operation -> RegistryM Unit
runOperation operation = case operation of
  -- TODO handle addToPackageSet, addToPursuit
  Addition { packageName, newRef, newPackageLocation } -> do
    -- check that we don't have a metadata file for that package
    ifM (liftAff $ FS.exists $ metadataFile packageName)
      -- if the metadata file already exists then we steer this to be an Update instead
      (runOperation $ Update { packageName, updateRef: newRef })
      do
        addOrUpdate { packageName, ref: newRef } $ mkNewMetadata newPackageLocation

  Update { packageName, updateRef } -> do
    metadata <- readMetadata packageName { noMetadata: "No metadata found for your package. Did you mean to create an Addition?" }
    addOrUpdate { packageName, ref: updateRef } metadata

  Authenticated auth@(AuthenticatedData { payload }) -> case payload of
    Unpublish { packageName, unpublishReason, unpublishVersion } -> do
      metadata <- readMetadata packageName { noMetadata: "No metadata found for your package. Only published packages can be unpublished." }

      let
        inPublished = Map.lookup unpublishVersion metadata.published
        inUnpublished = Map.lookup unpublishVersion metadata.unpublished

      publishedMetadata <- case inPublished, inUnpublished of
        Nothing, Nothing ->
          throwWithComment $ "Cannot unpublish " <> Version.printVersion unpublishVersion <> " because it is not a published version."
        Just published, Nothing ->
          -- We only pass through the case where the user is unpublishing a
          -- package that has been published and not yet unpublished.
          pure published
        Nothing, Just _ ->
          throwWithComment $ "Cannot unpublish " <> Version.printVersion unpublishVersion <> " because it has already been unpublished."
        Just _, Just _ ->
          throwWithComment $ String.joinWith "\n"
            [ "Cannot unpublish " <> Version.printVersion unpublishVersion <> "."
            , ""
            , "This version is listed both as published and unpublished. This is an internal error."
            , "cc @purescript/packaging"
            ]

      case metadata.owners of
        Nothing ->
          throwWithComment $ String.joinWith " "
            [ "Cannot verify package ownership because no owners are listed in the package metadata."
            , "Please publish a package version with your SSH public key in the owners field."
            , "You can then retry unpublishing this version by authenticating with your private key."
            ]
        Just owners ->
          liftAff (SSH.verifyPayload owners auth) >>= case _ of
            Left err ->
              throwWithComment $ String.joinWith "\n"
                [ "Failed to verify package ownership:"
                , "  " <> err
                ]
            Right _ -> do
              now <- liftEffect $ Now.nowDateTime

              publishedDate <- case PDT.fromRFC3339String publishedMetadata.publishedTime of
                Nothing ->
                  throwWithComment "Published time is an invalid RFC3339String\ncc @purescript/packaging"
                Just precise ->
                  pure $ PDT.toDateTimeLossy precise

              let hourLimit = 48
              let diff = DateTime.diff now publishedDate
              when (diff > Hours (Int.toNumber hourLimit)) do
                throwWithComment $ "Packages can only be unpublished within " <> show hourLimit <> " hours."

              let
                unpublishedMetadata =
                  { ref: publishedMetadata.ref
                  , reason: unpublishReason
                  , publishedTime: publishedMetadata.publishedTime
                  , unpublishedTime: RFC3339String.fromDateTime now
                  }

                updatedMetadata = unpublishVersionInMetadata unpublishVersion unpublishedMetadata metadata

              writeMetadata packageName updatedMetadata
                { commitFailed: \_ -> "Unpublish succeeded, but committing metadata failed.\ncc @purescript/packaging"
                , commitSucceeded: "Successfully unpublished!"
                }

    Transfer { packageName, newLocation } -> do
      metadata <- readMetadata packageName
        { noMetadata: String.joinWith " "
            [ "No metadata found for your package."
            , "You can only transfer packages that have already been published."
            , "Did you mean to create an Addition?"
            ]
        }
      case metadata.owners of
        Nothing ->
          throwWithComment $ String.joinWith " "
            [ "Cannot verify package ownership because no owners are listed in the package metadata."
            , "Please publish a package version with your SSH public key in the owners field."
            , "You can then retry transferring this package by authenticating with your private key."
            ]
        Just owners ->
          liftAff (SSH.verifyPayload owners auth) >>= case _ of
            Left err ->
              throwWithComment $ String.joinWith "\n"
                [ "Failed to verify package ownership:"
                , "  " <> err
                ]
            Right _ -> do
              let updatedMetadata = metadata { location = newLocation }
              writeMetadata packageName updatedMetadata
                { commitFailed: \_ -> "Transferred package location, but failed to commit metadata.\ncc @purescript/packaging"
                , commitSucceeded: "Successfully transferred your package!"
                }

metadataDir :: FilePath
metadataDir = "../metadata"

metadataFile :: PackageName -> FilePath
metadataFile packageName = Path.concat [ metadataDir, PackageName.print packageName <> ".json" ]

indexDir :: FilePath
indexDir = "../registry-index"

addOrUpdate :: { ref :: String, packageName :: PackageName } -> Metadata -> RegistryM Unit
addOrUpdate { ref, packageName } inputMetadata = do
  -- let's get a temp folder to do our stuffs
  tmpDir <- liftEffect $ Tmp.mkTmpDir
  -- fetch the repo and put it in the tempdir, returning the name of its toplevel dir
  { folderName, publishedTime } <- case inputMetadata.location of
    Git _ -> do
      -- TODO: Support non-GitHub packages. Remember subdir when implementing this. (See #15)
      throwWithComment "Packages are only allowed to come from GitHub for now. See #15"
    GitHub { owner, repo, subdir } -> do
      -- TODO: Support subdir. In the meantime, we verify subdir is not present. (See #16)
      when (isJust subdir) $ throwWithComment "`subdir` is not supported for now. See #16"

      octokit <- liftEffect GitHub.mkOctokit
      commit <- liftAff $ GitHub.getRefCommit octokit { owner, repo } ref
      commitDate <- liftAff $ GitHub.getCommitDate octokit { owner, repo } commit
      let tarballName = ref <> ".tar.gz"
      let absoluteTarballPath = Path.concat [ tmpDir, tarballName ]
      let archiveUrl = "https://github.com/" <> owner <> "/" <> repo <> "/archive/" <> tarballName
      log $ "Fetching tarball from GitHub: " <> archiveUrl
      wget archiveUrl absoluteTarballPath
      log $ "Tarball downloaded in " <> absoluteTarballPath
      liftEffect (Tar.getToplevelDir absoluteTarballPath) >>= case _ of
        Nothing ->
          throwWithComment "Could not find a toplevel dir in the tarball!"
        Just dir -> do
          log "Extracting the tarball..."
          liftEffect $ Tar.extract { cwd: tmpDir, filename: absoluteTarballPath }
          pure { folderName: dir, publishedTime: commitDate }

  let absoluteFolderPath = Path.concat [ tmpDir, folderName ]
  let manifestPath = Path.concat [ absoluteFolderPath, ".purs.json" ]

  log $ "Package extracted in " <> absoluteFolderPath

  -- If this is a legacy import, then we need to construct a `Manifest` for it
  unlessM (liftAff $ FS.exists manifestPath) do
    address <- case inputMetadata.location of
      Git _ -> throwWithComment "Legacy packages can only come from GitHub. Aborting."
      GitHub { owner, repo } -> pure { owner, repo }

    version <- case Version.parseVersion Lenient ref of
      Left _ -> throwWithComment $ "Not a valid registry version: " <> ref
      Right result -> pure result

    let
      liftError = map (lmap ManifestImportError)

      runManifest =
        Except.runExceptT <<< Except.mapExceptT (liftAff <<< map (lmap Json.printJson))

      gatherManifest :: ExceptT ImportError Aff Manifest
      gatherManifest = do
        manifestFields <- Manifest.constructManifestFields (RawPackageName $ show packageName) (RawVersion ref) address
        Except.mapExceptT liftError $ Manifest.toManifest packageName inputMetadata.location version manifestFields

    runManifest gatherManifest >>= case _ of
      Left err ->
        throwWithComment $ "Unable to produce a manifest for legacy package: " <> err
      Right manifest ->
        liftAff $ Json.writeJsonFile manifestPath manifest

  -- TODO: Verify the manifest against metadata.
  -- Try to read the manifest, typechecking it
  manifest@(Manifest manifestRecord) <- liftAff (try $ FS.readTextFile UTF8 manifestPath) >>= case _ of
    Left _err -> throwWithComment $ "Manifest not found at " <> manifestPath
    Right manifestStr -> do
      liftAff (Dhall.jsonToDhallManifest manifestStr) >>= case _ of
        Left err ->
          throwWithComment $ "Could not type-check Manifest file: " <> err
        Right _ -> case Json.parseJson manifestStr of
          Left err -> throwWithComment $ "Could not convert Manifest to JSON: " <> err
          Right res -> pure res

  let
    -- As soon as we have the manifest we need to update any fields that can
    -- change from version to version.
    metadata =
      inputMetadata { owners = manifestRecord.owners }

  runChecks metadata manifest

  -- After we pass all the checks it's time to do side effects and register the package
  log "Packaging the tarball to upload..."
  -- We need the version number to upload the package
  let newVersion = manifestRecord.version
  let newDirname = PackageName.print packageName <> "-" <> Version.printVersion newVersion
  let tarballDirname = Path.concat [ tmpDir, newDirname ]
  liftAff do
    FS.rename absoluteFolderPath tarballDirname
    removeIgnoredTarballFiles tarballDirname
  let tarballPath = tarballDirname <> ".tar.gz"
  liftEffect $ Tar.create { cwd: tmpDir, folderName: newDirname, archiveName: tarballPath }
  log "Checking the tarball size..."
  FS.Stats.Stats { size: bytes } <- liftAff $ FS.stat tarballPath
  when (bytes > maxPackageBytes) do
    throwWithComment $ "Package tarball exceeds maximum size of " <> show maxPackageBytes <> " bytes."
  log "Hashing the tarball..."
  hash <- liftAff $ Hash.sha256File tarballPath
  log $ "Hash: " <> show hash
  log "Uploading package to the storage backend..."
  let uploadPackageInfo = { name: packageName, version: newVersion }
  uploadPackage uploadPackageInfo tarballPath
  log $ "Adding the new version " <> Version.printVersion newVersion <> " to the package metadata file (hashes, etc)"
  log $ "Hash for ref " <> show ref <> " was " <> show hash
<<<<<<< HEAD
  let newMetadata = addVersionToMetadata newVersion { hash, ref, timestamp, bytes } metadata
  writeMetadata packageName newMetadata
    { commitFailed: \_ -> "Package uploaded, but committing metadata failed.\ncc @purescript/packaging"
    , commitSucceeded: "Successfully uploaded package to the registry! 🎉 🚀"
=======
  let newMetadata = addVersionToMetadata newVersion { hash, ref, publishedTime, bytes } metadata
  let metadataFilePath = metadataFile packageName
  liftAff $ Json.writeJsonFile metadataFilePath $ newMetadata
    { unpublished = mapKeys Version.printVersion newMetadata.unpublished
    , published = mapKeys Version.printVersion newMetadata.published
>>>>>>> 053a9803
    }
  closeIssue

  -- Optional steps below:
  -- TODO don't fail the pipeline if one of them fails

  -- Add to the registry index
  liftAff $ Index.insertManifest indexDir manifest

-- TODO: commit the registry-index

-- TODO: handle addToPackageSet: we'll try to add it to the latest set and build (see #156)
-- TODO: upload docs to pursuit (see #154)

runChecks :: Metadata -> Manifest -> RegistryM Unit
runChecks metadata (Manifest manifest) = do
  -- TODO: collect all errors and return them at once. Note: some of the checks
  -- are going to fail while parsing from JSON, so we should move them here if we
  -- want to handle everything together
  log "Running checks for the following manifest:"
  logShow manifest

  log "Checking that the Manifest includes the `lib` target"
  Target libTarget <- case Object.lookup "lib" manifest.targets of
    Nothing -> throwWithComment "Didn't find `lib` target in the Manifest!"
    Just a -> pure a

  log "Checking that `lib` target only includes `src`"
  when (libTarget.sources /= [ "src/**/*.purs" ]) do
    throwWithComment "The `lib` target only allows the following `sources`: `src/**/*.purs`"

  log "Check that version is unique"
  case Map.lookup manifest.version metadata.published of
    Nothing -> pure unit
    Just info -> throwWithComment $ "You tried to upload a version that already exists: " <> Version.printVersion manifest.version <> "\nIts metadata is: " <> show info

  log "Check that all dependencies are contained in the registry"
  packages <- readPackagesMetadata
  let lookupPackage = flip Map.lookup packages <=< (hush <<< PackageName.parse)
  let
    pkgNotInRegistry name = case lookupPackage name of
      Nothing -> Just name
      Just _p -> Nothing
  let pkgsNotInRegistry = Array.catMaybes $ map pkgNotInRegistry $ Object.keys libTarget.dependencies
  unless (Array.null pkgsNotInRegistry) do
    throwWithComment $ "Some dependencies of your package were not found in the Registry: " <> show pkgsNotInRegistry

wget :: String -> String -> RegistryM Unit
wget url path = do
  let cmd = "wget"
  let stdin = Nothing
  let args = [ "-O", path, url ]
  result <- liftAff $ Process.spawn { cmd, stdin, args } NodeProcess.defaultSpawnOptions
  case result.exit of
    NodeProcess.Normally 0 -> pure unit
    _ -> throwWithComment $ "Error while fetching tarball: " <> result.stderr

mkEnv :: GitHub.Octokit -> MetadataRef -> IssueNumber -> Env
mkEnv octokit packagesMetadata issue =
  { comment: GitHub.createComment octokit issue
  , closeIssue: GitHub.closeIssue octokit issue
  , commitToTrunk: pushToMaster
  , uploadPackage: Upload.upload
  , packagesMetadata
  }

type MetadataMap = Map PackageName Metadata
type MetadataRef = Ref MetadataMap

mkMetadataRef :: Aff MetadataRef
mkMetadataRef = do
  FS.Extra.ensureDirectory metadataDir
  packageList <- try (FS.readdir metadataDir) >>= case _ of
    Right list -> pure $ Array.mapMaybe (String.stripSuffix $ String.Pattern ".json") list
    Left err -> do
      error $ show err
      pure []
  packagesArray <- for packageList \rawPackageName -> do
    packageName <- case PackageName.parse rawPackageName of
      Right p -> pure p
      Left err -> do
        log $ "Encountered error while parsing package name! It was: " <> rawPackageName
        Aff.throwError $ Aff.error $ StringParser.printParserError err
    let metadataPath = metadataFile packageName
    metadataStr <- FS.readTextFile UTF8 metadataPath
    metadataRaw <- case Json.parseJson metadataStr of
      Left err -> Aff.throwError $ Aff.error $ "Error while parsing json from " <> metadataPath <> " : " <> err
      Right r -> pure r
    let
      metadataParsedKeys = do
        let parseKey = lmap StringParser.printParserError <<< Version.parseVersion Version.Strict
        published <- traverseKeys parseKey metadataRaw.published
        unpublished <- traverseKeys parseKey metadataRaw.unpublished
        pure $ metadataRaw { published = published, unpublished = unpublished }
    metadata <- case metadataParsedKeys of
      Left err -> Aff.throwError $ Aff.error $ "Error converting versions from " <> metadataPath <> " : " <> err
      Right val -> pure val
    pure $ packageName /\ metadata
  liftEffect $ Ref.new $ Map.fromFoldable packagesArray

isPackageVersionInMetadata :: PackageName -> Version -> MetadataMap -> Boolean
isPackageVersionInMetadata packageName version metadataMap =
  case Map.lookup packageName metadataMap of
    Nothing -> false
    Just metadata -> isVersionInMetadata version metadata

checkIndexExists :: Aff Unit
checkIndexExists = do
  log $ "Checking if the registry-index is present.."

  whenM (not <$> FS.exists indexDir) do
    error "Didn't find the 'registry-index' repo, cloning..."
    (Except.runExceptT $ runGit [ "clone", "https://github.com/purescript/registry-index.git", indexDir ]) >>= case _ of
      Left err -> Aff.throwError $ Aff.error err
      Right _ -> log "Successfully cloned the 'registry-index' repo"

pushToMaster :: PackageName -> FilePath -> Aff (Either String Unit)
pushToMaster packageName path = Except.runExceptT do
  runGit [ "config", "user.name", "PacchettiBotti" ]
  runGit [ "config", "user.email", "<pacchettibotti@ferrai.io>" ]
  runGit [ "add", path ]
  runGit [ "commit", "-m", "Update metadata for package " <> PackageName.print packageName ]
  runGit [ "push", "origin", "master" ]

runGit :: Array String -> ExceptT String Aff Unit
runGit args = ExceptT do
  result <- Process.spawn { cmd: "git", args, stdin: Nothing } NodeProcess.defaultSpawnOptions
  case result.exit of
    NodeProcess.Normally 0 -> do
      info result.stdout
      info result.stderr
      pure $ Right unit
    _ -> pure $ Left result.stderr

maxPackageBytes :: Number
maxPackageBytes = 200_000.0

-- We always ignore some files and directories when packaging a tarball, such as
-- version control directories. See also:
-- https://docs.npmjs.com/cli/v8/configuring-npm/package-json#files
removeIgnoredTarballFiles :: FilePath -> Aff Unit
removeIgnoredTarballFiles path = do
  globMatches <- Glob.Basic.expandGlobs path ignoredGlobs
  let fixupPaths = map (\fp -> Path.concat [ path, fp ])
  traverse_ FS.Extra.remove $ Array.fold
    [ fixupPaths ignoredDirectories
    , fixupPaths ignoredFiles
    , Set.toUnfoldable globMatches
    ]

ignoredDirectories :: Array FilePath
ignoredDirectories =
  [ ".psci"
  , ".psci_modules"
  , ".spago"
  , "node_modules"
  , "bower_components"
  -- These files and directories are ignored by the NPM CLI and we are
  -- following their lead in ignoring them as well.
  , ".git"
  , "CVS"
  , ".svn"
  , ".hg"
  ]

ignoredFiles :: Array FilePath
ignoredFiles =
  [ ".DS_Store"
  , "package-lock.json"
  , "yarn.lock"
  , "pnpm-lock.yaml"
  ]

ignoredGlobs :: Array String
ignoredGlobs =
  [ "*.*.swp"
  , "._*"
  ]

readMetadata :: PackageName -> { noMetadata :: String } -> RegistryM Metadata
readMetadata packageName { noMetadata } = do
  let metadataFilePath = metadataFile packageName
  liftAff (FS.exists metadataFilePath) >>= case _ of
    false -> throwWithComment noMetadata
    _ -> pure unit

  readPackagesMetadata >>= \packages -> case Map.lookup packageName packages of
    Nothing -> throwWithComment "Couldn't read metadata file for your package.\ncc @purescript/packaging"
    Just m -> pure m

writeMetadata :: PackageName -> Metadata -> { commitFailed :: String -> String, commitSucceeded :: String } -> RegistryM Unit
writeMetadata packageName metadata { commitFailed, commitSucceeded } = do
  let metadataFilePath = metadataFile packageName
  liftAff $ Json.writeJsonFile metadataFilePath $ metadata
    { unpublished = mapKeys Version.printVersion metadata.unpublished
    , published = mapKeys Version.printVersion metadata.published
    }
  updatePackagesMetadata packageName metadata
  commitToTrunk packageName metadataFilePath >>= case _ of
    Left err -> comment (commitFailed err)
    Right _ -> comment commitSucceeded<|MERGE_RESOLUTION|>--- conflicted
+++ resolved
@@ -335,18 +335,10 @@
   uploadPackage uploadPackageInfo tarballPath
   log $ "Adding the new version " <> Version.printVersion newVersion <> " to the package metadata file (hashes, etc)"
   log $ "Hash for ref " <> show ref <> " was " <> show hash
-<<<<<<< HEAD
-  let newMetadata = addVersionToMetadata newVersion { hash, ref, timestamp, bytes } metadata
+  let newMetadata = addVersionToMetadata newVersion { hash, ref, publishedTime, bytes } metadata
   writeMetadata packageName newMetadata
     { commitFailed: \_ -> "Package uploaded, but committing metadata failed.\ncc @purescript/packaging"
     , commitSucceeded: "Successfully uploaded package to the registry! 🎉 🚀"
-=======
-  let newMetadata = addVersionToMetadata newVersion { hash, ref, publishedTime, bytes } metadata
-  let metadataFilePath = metadataFile packageName
-  liftAff $ Json.writeJsonFile metadataFilePath $ newMetadata
-    { unpublished = mapKeys Version.printVersion newMetadata.unpublished
-    , published = mapKeys Version.printVersion newMetadata.published
->>>>>>> 053a9803
     }
   closeIssue
 
