module Registry.API where

import Registry.Prelude

import Affjax as Http
import Affjax.RequestBody as RequestBody
import Affjax.RequestHeader as RequestHeader
import Affjax.ResponseFormat as ResponseFormat
import Affjax.StatusCode (StatusCode(..))
import Control.Monad.Except as Except
import Control.Monad.Reader (ask, asks)
import Data.Argonaut.Parser as Argonaut.Core
import Data.Argonaut.Parser as JsonParser
import Data.Array as Array
import Data.DateTime as DateTime
import Data.Foldable (traverse_)
import Data.Generic.Rep as Generic
import Data.HTTP.Method as Method
import Data.Int as Int
import Data.Interpolate (i)
import Data.JSDate as JSDate
import Data.Map as Map
import Data.MediaType.Common as MediaType
import Data.PreciseDateTime as PDT
import Data.RFC3339String (RFC3339String)
import Data.RFC3339String as RFC3339String
import Data.Set as Set
import Data.String as String
import Data.Time.Duration (Hours(..))
import Data.Tuple (uncurry)
import Data.Tuple.Nested (type (/\))
import Effect.Aff as Aff
import Effect.Exception (throw)
import Effect.Now as Now
import Effect.Ref as Ref
import Foreign.Dhall as Dhall
import Foreign.FastGlob as FastGlob
import Foreign.GitHub (GitHubToken(..), IssueNumber, Octokit)
import Foreign.GitHub as GitHub
import Foreign.Node.FS as FS.Extra
import Foreign.Tar as Tar
import Foreign.Tmp as Tmp
import Node.ChildProcess as NodeProcess
import Node.FS.Aff as FS
import Node.FS.Stats as FS.Stats
import Node.Path as Path
import Node.Process as Env
import Node.Process as Node.Process
import Registry.Cache (Cache)
import Registry.Cache as Cache
import Registry.Hash as Hash
import Registry.Index as Index
import Registry.Json as Json
import Registry.PackageName (PackageName)
import Registry.PackageName as PackageName
import Registry.PackageUpload as Upload
import Registry.RegistryM (Env, RegistryM, closeIssue, comment, commitToTrunk, deletePackage, readPackagesMetadata, runRegistryM, throwWithComment, updatePackagesMetadata, uploadPackage)
import Registry.SSH as SSH
import Registry.Schema (AuthenticatedData(..), AuthenticatedOperation(..), BuildPlan(..), Location(..), Manifest(..), Metadata, Operation(..), UpdateData, addVersionToMetadata, isVersionInMetadata, mkNewMetadata, unpublishVersionInMetadata)
import Registry.Scripts.LegacyImport.Error (ImportError(..))
import Registry.Scripts.LegacyImport.Manifest as Manifest
import Registry.Types (RawPackageName(..), RawVersion(..))
import Registry.Utils (wget)
import Registry.Version (ParseMode(..), Range, Version)
import Registry.Version as Version
import Sunde as Process
import Text.Parsing.StringParser as StringParser

main :: Effect Unit
main = launchAff_ $ do
  eventPath <- liftEffect do
    Env.lookupEnv "GITHUB_EVENT_PATH"
      >>= maybe (throw "GITHUB_EVENT_PATH not defined in the environment") pure

  githubToken <- liftEffect do
    Env.lookupEnv "GITHUB_TOKEN"
      >>= maybe (throw "GITHUB_TOKEN not defined in the environment") (pure <<< GitHubToken)

  octokit <- liftEffect $ GitHub.mkOctokit githubToken
  cache <- Cache.useCache
  packagesMetadata <- mkMetadataRef
  checkIndexExists indexDir

  readOperation eventPath >>= case _ of
    -- If the issue body is not just a JSON string, then we don't consider it
    -- to be an attempted operation and it is presumably just an issue on the
    -- registry repository.
    NotJson ->
      pure unit

    MalformedJson issue err -> runRegistryM (mkEnv octokit cache githubToken packagesMetadata issue) do
      comment $ Array.fold
        [ "The JSON input for this package update is malformed:"
        , newlines 2
        , "```" <> err <> "```"
        , newlines 2
        , "You can try again by commenting on this issue with a corrected payload."
        ]

    DecodedOperation issue op ->
      runRegistryM (mkEnv octokit cache githubToken packagesMetadata issue) (runOperation octokit op)

data OperationDecoding
  = NotJson
  | MalformedJson IssueNumber String
  | DecodedOperation IssueNumber Operation

derive instance Eq OperationDecoding
derive instance Generic.Generic OperationDecoding _

instance Show OperationDecoding where
  show = genericShow

readOperation :: FilePath -> Aff OperationDecoding
readOperation eventPath = do
  fileContents <- FS.readTextFile UTF8 eventPath

  GitHub.Event { issueNumber, body } <- case Json.parseJson fileContents of
    Left err ->
      -- If we don't receive a valid event path or the contents can't be decoded
      -- then this is a catastrophic error and we exit the workflow.
      Aff.throwError $ Aff.error $ "Error while parsing json from " <> eventPath <> " : " <> err
    Right event ->
      pure event

  pure $ case JsonParser.jsonParser body of
    Left _err -> NotJson
    Right json -> case Json.decode json of
      Left err -> MalformedJson issueNumber err
      Right op -> DecodedOperation issueNumber op

-- TODO: test all the points where the pipeline could throw, to show that we are implementing
-- all the necessary checks
runOperation :: Octokit -> Operation -> RegistryM Unit
runOperation octokit operation = case operation of
  -- TODO handle addToPackageSet, addToPursuit
  Addition { packageName, newRef, buildPlan, newPackageLocation } -> do
    -- check that we don't have a metadata file for that package
    metadataExists <- liftAff $ FS.exists $ metadataFile packageName
    let updateData = { packageName, buildPlan, updateRef: newRef }
    -- if the metadata file already exists then we steer this to be an Update instead
    if metadataExists then
      runOperation octokit $ Update updateData
    else
      addOrUpdate octokit updateData $ mkNewMetadata newPackageLocation

  Update { packageName, buildPlan, updateRef } -> do
    metadata <- readMetadata packageName { noMetadata: "No metadata found for your package. Did you mean to create an Addition?" }
    addOrUpdate octokit { packageName, buildPlan, updateRef } metadata

  Authenticated auth@(AuthenticatedData { payload }) -> case payload of
    Unpublish { packageName, unpublishReason, unpublishVersion } -> do
      metadata <- readMetadata packageName { noMetadata: "No metadata found for your package. Only published packages can be unpublished." }

      let
        inPublished = Map.lookup unpublishVersion metadata.published
        inUnpublished = Map.lookup unpublishVersion metadata.unpublished

      publishedMetadata <- case inPublished, inUnpublished of
        Nothing, Nothing ->
          throwWithComment $ "Cannot unpublish " <> Version.printVersion unpublishVersion <> " because it is not a published version."
        Just published, Nothing ->
          -- We only pass through the case where the user is unpublishing a
          -- package that has been published and not yet unpublished.
          pure published
        Nothing, Just _ ->
          throwWithComment $ "Cannot unpublish " <> Version.printVersion unpublishVersion <> " because it has already been unpublished."
        Just _, Just _ ->
          throwWithComment $ String.joinWith "\n"
            [ "Cannot unpublish " <> Version.printVersion unpublishVersion <> "."
            , ""
            , "This version is listed both as published and unpublished. This is an internal error."
            , "cc @purescript/packaging"
            ]

      case metadata.owners of
        Nothing ->
          throwWithComment $ String.joinWith " "
            [ "Cannot verify package ownership because no owners are listed in the package metadata."
            , "Please publish a package version with your SSH public key in the owners field."
            , "You can then retry unpublishing this version by authenticating with your private key."
            ]
        Just owners ->
          liftAff (SSH.verifyPayload owners auth) >>= case _ of
            Left err ->
              throwWithComment $ String.joinWith "\n"
                [ "Failed to verify package ownership:"
                , "  " <> err
                ]
            Right _ -> do
              now <- liftEffect $ Now.nowDateTime

              publishedDate <- case PDT.fromRFC3339String publishedMetadata.publishedTime of
                Nothing ->
                  throwWithComment "Published time is an invalid RFC3339String\ncc @purescript/packaging"
                Just precise ->
                  pure $ PDT.toDateTimeLossy precise

              let hourLimit = 48
              let diff = DateTime.diff now publishedDate
              when (diff > Hours (Int.toNumber hourLimit)) do
                throwWithComment $ "Packages can only be unpublished within " <> show hourLimit <> " hours."

              deletePackage { name: packageName, version: unpublishVersion }

              let
                unpublishedMetadata =
                  { ref: publishedMetadata.ref
                  , reason: unpublishReason
                  , publishedTime: publishedMetadata.publishedTime
                  , unpublishedTime: RFC3339String.fromDateTime now
                  }

                updatedMetadata = unpublishVersionInMetadata unpublishVersion unpublishedMetadata metadata

              writeMetadata packageName updatedMetadata
                { commitFailed: \_ -> "Unpublish succeeded, but committing metadata failed.\ncc @purescript/packaging"
                , commitSucceeded: "Successfully unpublished!"
                }

    Transfer { packageName, newPackageLocation } -> do
      metadata <- readMetadata packageName
        { noMetadata: String.joinWith " "
            [ "No metadata found for your package."
            , "You can only transfer packages that have already been published."
            , "Did you mean to create an Addition?"
            ]
        }

      case metadata.owners of
        Nothing ->
          throwWithComment $ String.joinWith " "
            [ "Cannot verify package ownership because no owners are listed in the package metadata."
            , "Please publish a package version with your SSH public key in the owners field."
            , "You can then retry transferring this package by authenticating with your private key."
            ]
        Just owners ->
          liftAff (SSH.verifyPayload owners auth) >>= case _ of
            Left err ->
              throwWithComment $ String.joinWith "\n"
                [ "Failed to verify package ownership:"
                , "  " <> err
                ]
            Right _ -> do
              let updatedMetadata = metadata { location = newPackageLocation }
              writeMetadata packageName updatedMetadata
                { commitFailed: \_ -> "Transferred package location, but failed to commit metadata.\ncc @purescript/packaging"
                , commitSucceeded: "Successfully transferred your package!"
                }

metadataDir :: FilePath
metadataDir = "../metadata"

metadataFile :: PackageName -> FilePath
metadataFile packageName = Path.concat [ metadataDir, PackageName.print packageName <> ".json" ]

indexDir :: FilePath
indexDir = "../registry-index"

addOrUpdate :: Octokit -> UpdateData -> Metadata -> RegistryM Unit
addOrUpdate octokit { updateRef, buildPlan, packageName } inputMetadata = do
  cache <- asks _.cache
  tmpDir <- liftEffect $ Tmp.mkTmpDir

  -- fetch the repo and put it in the tempdir, returning the name of its toplevel dir
  { packageDirectory, publishedTime } <- fetchPackageSource { tmpDir, ref: updateRef, location: inputMetadata.location }

  let absoluteFolderPath = Path.concat [ tmpDir, packageDirectory ]
  let manifestPath = Path.concat [ absoluteFolderPath, "purs.json" ]

  log $ "Package available in " <> absoluteFolderPath

  log "Verifying that the package contains a `src` directory"
  whenM (liftAff $ map (Array.null <<< _.succeeded) $ FastGlob.match absoluteFolderPath [ "src/**/*.purs" ]) do
    throwWithComment "This package has no .purs files in the src directory. All package sources must be in the src directory."

  -- If this is a legacy import, then we need to construct a `Manifest` for it.
  -- We also won't run the compiler verification.
  isLegacyImport <- liftAff $ map not $ FS.exists manifestPath
  when isLegacyImport do
    address <- case inputMetadata.location of
      Git _ -> throwWithComment "Legacy packages can only come from GitHub. Aborting."
      GitHub { owner, repo } -> pure { owner, repo }

    version <- case Version.parseVersion Lenient updateRef of
      Left _ -> throwWithComment $ "Not a valid registry version: " <> updateRef
      Right result -> pure result

    let
      liftError = map (lmap ManifestImportError)

      runManifest =
        Except.runExceptT <<< Except.mapExceptT (liftAff <<< map (lmap Json.printJson))

      gatherManifest :: ExceptT ImportError Aff Manifest
      gatherManifest = do
        manifestFields <- Manifest.constructManifestFields octokit cache (RawVersion updateRef) address
        Except.mapExceptT liftError $ Manifest.toManifest packageName inputMetadata.location version manifestFields

    runManifest gatherManifest >>= case _ of
      Left err ->
        throwWithComment $ "Unable to produce a manifest for legacy package: " <> err
      Right manifest ->
        liftAff $ Json.writeJsonFile manifestPath manifest

  -- TODO: Verify the manifest against metadata.
  -- Try to read the manifest, typechecking it
  manifest@(Manifest manifestRecord) <- liftAff (try $ FS.readTextFile UTF8 manifestPath) >>= case _ of
    Left _err -> throwWithComment $ "Manifest not found at " <> manifestPath
    Right manifestStr -> do
      liftAff (Dhall.jsonToDhallManifest manifestStr) >>= case _ of
        Left err ->
          throwWithComment $ "Could not type-check Manifest file: " <> err
        Right _ -> case Json.parseJson manifestStr of
          Left err -> throwWithComment $ "Could not convert Manifest to JSON: " <> err
          Right res -> pure res

  let
    -- As soon as we have the manifest we need to update any fields that can
    -- change from version to version.
    metadata =
      inputMetadata { owners = manifestRecord.owners }

  runChecks { isLegacyImport, buildPlan, metadata, manifest }

  -- After we pass all the checks it's time to do side effects and register the package
  log "Packaging the tarball to upload..."
  -- We need the version number to upload the package
  let newVersion = manifestRecord.version
  let newDirname = PackageName.print packageName <> "-" <> Version.printVersion newVersion
  let packageSourceDir = Path.concat [ tmpDir, newDirname ]
  liftAff $ FS.Extra.ensureDirectory packageSourceDir
  -- We copy over all files that are always included (ie. src dir, purs.json file),
  -- and any files the user asked for via the 'files' key, and remove all files
  -- that should never be included (even if the user asked for them).
  copyPackageSourceFiles manifestRecord.files { source: absoluteFolderPath, destination: packageSourceDir }
  liftAff $ removeIgnoredTarballFiles packageSourceDir
  let tarballPath = packageSourceDir <> ".tar.gz"
  liftEffect $ Tar.create { cwd: tmpDir, folderName: newDirname, archiveName: tarballPath }
  log "Checking the tarball size..."
  FS.Stats.Stats { size: bytes } <- liftAff $ FS.stat tarballPath
  when (not isLegacyImport && bytes > warnPackageBytes) do
    if bytes > maxPackageBytes then
      throwWithComment $ "Package tarball is " <> show bytes <> " bytes, which exceeds the maximum size of " <> show maxPackageBytes <> " bytes.\ncc: @purescript/packaging"
    else
      log $ "WARNING: Package tarball is " <> show bytes <> ".\ncc: @purescript/packaging"
  log "Hashing the tarball..."
  hash <- liftAff $ Hash.sha256File tarballPath
  log $ "Hash: " <> show hash
  log "Uploading package to the storage backend..."
  let uploadPackageInfo = { name: packageName, version: newVersion }
  uploadPackage uploadPackageInfo tarballPath
  log $ "Adding the new version " <> Version.printVersion newVersion <> " to the package metadata file (hashes, etc)"
  log $ "Hash for ref " <> show updateRef <> " was " <> show hash
  let newMetadata = addVersionToMetadata newVersion { hash, ref: updateRef, publishedTime, bytes } metadata
  writeMetadata packageName newMetadata
    { commitFailed: \_ -> "Package uploaded, but committing metadata failed.\ncc: @purescript/packaging"
    , commitSucceeded: "Successfully uploaded package to the registry! 🎉 🚀"
    }

  closeIssue

  -- Optional steps below:
  -- TODO don't fail the pipeline if one of them fails

  -- Add to the registry index
  -- TODO: commit the registry-index
  liftAff $ Index.insertManifest indexDir manifest

  unless isLegacyImport do
    -- TODO: handle addToPackageSet: we'll try to add it to the latest set and build (see #156)
    pure unit

  unless isLegacyImport do
    log "Uploading to Pursuit"
    publishToPursuit { packageSourceDir, buildPlan }
    comment "Successfully uploaded package docs to Pursuit! 🎉 🚀"

runChecks :: { isLegacyImport :: Boolean, buildPlan :: BuildPlan, metadata :: Metadata, manifest :: Manifest } -> RegistryM Unit
runChecks { isLegacyImport, buildPlan, metadata, manifest } = do
  let Manifest manifestFields = manifest

  -- TODO: collect all errors and return them at once. Note: some of the checks
  -- are going to fail while parsing from JSON, so we should move them here if we
  -- want to handle everything together
  log "Running checks for the following manifest:"
  logShow manifestFields

  log "Ensuring the package is not the purescript-metadata package, which cannot be published."
  when (PackageName.print manifestFields.name == "metadata") do
    throwWithComment "The `metadata` package cannot be uploaded to the registry as it is a protected package."

  log "Check that version has not already been published"
  case Map.lookup manifestFields.version metadata.published of
    Nothing -> pure unit
    Just info -> throwWithComment $ String.joinWith "\n"
      [ "You tried to upload a version that already exists: " <> Version.printVersion manifestFields.version
      , "Its metadata is:"
      , "```"
      , show info
      , "```"
      ]

  log "Check that version has not been unpublished"
  case Map.lookup manifestFields.version metadata.unpublished of
    Nothing -> pure unit
    Just info -> throwWithComment $ String.joinWith "\n"
      [ "You tried to upload a version that has been unpublished: " <> Version.printVersion manifestFields.version
      , "Details:"
      , "```"
      , show info
      , "```"
      ]

  log "Check that all dependencies are contained in the registry"
  packages <- readPackagesMetadata

  let
    pkgNotInRegistry name = case Map.lookup name packages of
      Nothing -> Just name
      Just _p -> Nothing
    pkgsNotInRegistry =
      Array.mapMaybe pkgNotInRegistry $ Set.toUnfoldable $ Map.keys manifestFields.dependencies

  unless (Array.null pkgsNotInRegistry) do
    throwWithComment $ "Some dependencies of your package were not found in the Registry: " <> show pkgsNotInRegistry

  log "Check the submitted build plan matches the manifest"

  let unresolvedDependencies = getUnresolvedDependencies manifest buildPlan

  unless (isLegacyImport || Array.null unresolvedDependencies) do
    let
      { fail: missingPackages, success: incorrectVersions } = partitionEithers unresolvedDependencies

      printPackageRange (name /\ range) = Array.fold
        [ "`"
        , PackageName.print name
        , "` in range `"
        , Version.printRange range
        , "`"
        ]

      missingPackagesError = do
        guardA (not Array.null missingPackages)
        pure
          $ String.joinWith "\n  - "
          $ Array.cons "The build plan is missing dependencies that are listed in the manifest:"
          $ map printPackageRange missingPackages

      printPackageVersion (name /\ range /\ version) = Array.fold
        [ "`"
        , PackageName.print name
        , "@"
        , Version.printVersion version
        , "` does not satisfy range `"
        , Version.printRange range
        , "`"
        ]

      incorrectVersionsError = do
        guardA (not Array.null incorrectVersions)
        pure
          $ String.joinWith "\n  - "
          $ Array.cons "The build plan provides dependencies at versions outside the range listed in the manifest:"
          $ map printPackageVersion incorrectVersions

    throwWithComment $ String.joinWith "\n\n" $ Array.catMaybes
      [ Just "All dependencies from the manifest must be in the build plan at valid versions."
      , missingPackagesError
      , incorrectVersionsError
      ]

getUnresolvedDependencies :: Manifest -> BuildPlan -> Array (Either (PackageName /\ Range) (PackageName /\ Range /\ Version))
getUnresolvedDependencies (Manifest { dependencies }) (BuildPlan { resolutions }) =
  Array.mapMaybe (uncurry dependencyUnresolved) (Map.toUnfoldable dependencies)
  where
  dependencyUnresolved :: PackageName -> Range -> Maybe (Either (PackageName /\ Range) (PackageName /\ Range /\ Version))
  dependencyUnresolved dependencyName dependencyRange =
    case Map.lookup dependencyName resolutions of
      -- If the package is missing from the build plan then the plan is incorrect.
      Nothing -> Just $ Left $ dependencyName /\ dependencyRange
      -- If the package exists, but the version is not in the manifest range
      -- then the build plan is incorrect. Otherwise, this part of the build
      -- plan is correct.
      Just version
        | not (Version.rangeIncludes dependencyRange version) -> Just $ Right $ dependencyName /\ dependencyRange /\ version
        | otherwise -> Nothing

type PublishToPursuit =
  { packageSourceDir :: FilePath
  , buildPlan :: BuildPlan
  }

-- | Publishes a package to Pursuit.
-- |
-- | ASSUMPTIONS: This function should not be run on legacy packages or on
-- | packages where the `purescript-` prefix is still present.
publishToPursuit :: PublishToPursuit -> RegistryM Unit
publishToPursuit { packageSourceDir, buildPlan: buildPlan@(BuildPlan { compiler, resolutions }) } = do
  log "Fetching package dependencies"
  tmpDir <- liftEffect $ Tmp.mkTmpDir
  let dependenciesDir = tmpDir <> Path.sep <> "dependencies"
  liftAff $ FS.mkdir dependenciesDir

  -- We fetch every dependency at its resolved version, unpack the tarball, and
  -- store the resulting source code in a specified directory for dependencies.
  for_ (Map.toUnfoldable resolutions :: Array _) \(Tuple packageName version) -> do
    let
      -- This filename uses the format the directory name will have once
      -- unpacked, ie. package-name-major.minor.patch
      filename = PackageName.print packageName <> "-" <> Version.printVersion version <> ".tar.gz"
      filepath = dependenciesDir <> Path.sep <> filename
    wget ("packages.registry.purescript.org/" <> PackageName.print packageName <> "/" <> Version.printVersion version <> ".tar.gz") filepath
    liftEffect $ Tar.extract { cwd: dependenciesDir, filename: filepath }
    liftAff $ FS.unlink filepath

  log "Generating a resolutions file"
  let
    resolvedPaths = buildPlanToResolutions { buildPlan, dependenciesDir }
    resolutionsFilePath = tmpDir <> Path.sep <> "resolutions.json"

  liftAff $ Json.writeJsonFile resolutionsFilePath resolvedPaths

  -- NOTE: The compatibility version of purs publish appends 'purescript-' to the
  -- package name in the manifest file:
  -- https://github.com/purescript/purescript/blob/a846892d178d3c9c76c162ca39b9deb6fad4ec8e/src/Language/PureScript/Publish/Registry/Compat.hs#L19
  --
  -- The resulting documentation will all use purescript- prefixes in keeping
  -- with the format used by Pursuit in PureScript versions at least up to 0.16
  compilerOutput <- liftAff $ callCompiler
    { args: [ "publish", "--manifest", "purs.json", "--resolutions", resolutionsFilePath ]
    , version: Version.printVersion compiler
    , cwd: Just packageSourceDir
    }

  publishJson <- case compilerOutput of
    Left (UnknownError err) -> throwWithComment $ String.joinWith "\n" [ "Publishing failed for your package due to a compiler error:", "```", err, "```" ]
    Left MissingCompiler -> throwWithComment $ Array.fold [ "Publishing failed because the build plan compiler version ", Version.printVersion compiler, " is not supported. Please try again with a different compiler." ]
    Right publishResult -> do
      -- The output contains plenty of diagnostic lines, ie. "Compiling ..."
      -- but we only want the final JSON payload.
      let lines = String.split (String.Pattern "\n") publishResult
      case Array.last lines of
        Nothing -> throwWithComment $ Array.fold [ "Publishing failed because of an unexpected compiler error. cc @purescript/packaging" ]
        Just jsonString -> case Argonaut.Core.jsonParser jsonString of
          Left err ->
            throwWithComment $ String.joinWith "\n" [ "Failed to parse output of publishing. cc @purescript/packaging", "```" <> err <> "```" ]
          Right json ->
            pure json

  authToken <- liftEffect (Node.Process.lookupEnv "PACCHETTIBOTTI_PURSUIT_TOKEN") >>= case _ of
    Nothing -> do
      logShow =<< liftEffect Node.Process.getEnv
      throwWithComment "Publishing failed because there is no available auth token. cc: @purescript/packaging"
    Just token ->
      pure token

  log "Pushing to Pursuit"
  result <- liftAff $ Http.request
    { content: Just $ RequestBody.json publishJson
    , headers:
        [ RequestHeader.Accept MediaType.applicationJSON
        , RequestHeader.RequestHeader "Authorization" ("token " <> authToken)
        ]
    , method: Left Method.POST
    , username: Nothing
    , withCredentials: false
    , password: Nothing
    , responseFormat: ResponseFormat.string
    , timeout: Nothing
    , url: "https://pursuit.purescript.org/packages"
    }

  case result of
    Right { status } | status == StatusCode 201 ->
      pure unit
    Right { body, status: StatusCode status } ->
      throwWithComment $ String.joinWith "\n"
        [ "Expected a 201 response from Pursuit, but received " <> show status <> " instead (cc: @purescript/packaging)."
        , "Body:"
        , "```" <> body <> "```"
        ]
    Left err -> do
      let printedErr = Http.printError err
      throwWithComment $ String.joinWith "\n" [ "Received a failed response from Pursuit (cc: @purescript/packaging): ", "```" <> printedErr <> "```" ]

  pure unit

-- Resolutions format: https://github.com/purescript/purescript/pull/3565
--
-- Note: This interfaces with Pursuit, and therefore we must add purescript-
-- prefixes to all package names for compatibility with the Bower naming format.
buildPlanToResolutions :: { buildPlan :: BuildPlan, dependenciesDir :: FilePath } -> Map RawPackageName { version :: Version, path :: FilePath }
buildPlanToResolutions { buildPlan: BuildPlan { resolutions }, dependenciesDir } =
  Map.fromFoldable do
    Tuple name version <- (Map.toUnfoldable resolutions :: Array _)
    let
      bowerPackageName = RawPackageName ("purescript-" <> PackageName.print name)
      packagePath = Path.concat [ dependenciesDir, PackageName.print name <> "-" <> Version.printVersion version ]
    pure $ Tuple bowerPackageName { path: packagePath, version }

<<<<<<< HEAD
wget :: String -> FilePath -> RegistryM Unit
wget url path = do
  let cmd = "wget"
  let stdin = Nothing
  let args = [ "-O", path, url ]
  result <- liftAff $ Process.spawn { cmd, stdin, args } NodeProcess.defaultSpawnOptions
  case result.exit of
    NodeProcess.Normally 0 -> pure unit
    _ -> throwWithComment $ "Error while fetching tarball: " <> result.stderr

mkEnv :: GitHub.Octokit -> Cache -> GitHubToken -> MetadataRef -> IssueNumber -> Env
mkEnv octokit cache githubToken packagesMetadata issue =
=======
mkEnv :: GitHub.Octokit -> MetadataRef -> IssueNumber -> Env
mkEnv octokit packagesMetadata issue =
>>>>>>> e2269cb8
  { comment: \comment -> Except.runExceptT (GitHub.createComment octokit issue comment) >>= case _ of
      Left _ -> throwError $ Aff.error "Unable to create comment!"
      Right _ -> pure unit
  , closeIssue: Except.runExceptT (GitHub.closeIssue octokit issue) >>= case _ of
      Left _ -> throwError $ Aff.error "Unable to close issue!"
      Right _ -> pure unit
  , commitToTrunk: pushToMaster
  , uploadPackage: Upload.upload
  , deletePackage: Upload.delete
  , packagesMetadata
  , cache
  , githubToken
  }

type MetadataMap = Map PackageName Metadata
type MetadataRef = Ref MetadataMap

mkMetadataRef :: Aff MetadataRef
mkMetadataRef = do
  FS.Extra.ensureDirectory metadataDir
  packageList <- try (FS.readdir metadataDir) >>= case _ of
    Right list -> pure $ Array.mapMaybe (String.stripSuffix $ String.Pattern ".json") list
    Left err -> do
      error $ show err
      pure []
  packagesArray <- for packageList \rawPackageName -> do
    packageName <- case PackageName.parse rawPackageName of
      Right p -> pure p
      Left err -> do
        log $ "Encountered error while parsing package name! It was: " <> rawPackageName
        Aff.throwError $ Aff.error $ StringParser.printParserError err
    let metadataPath = metadataFile packageName
    metadata <- Json.readJsonFile metadataPath >>= case _ of
      Left err -> Aff.throwError $ Aff.error $ "Error parsing metadata file located at " <> metadataPath <> ": " <> err
      Right val -> pure val
    pure $ packageName /\ metadata
  liftEffect $ Ref.new $ Map.fromFoldable packagesArray

isPackageVersionInMetadata :: PackageName -> Version -> MetadataMap -> Boolean
isPackageVersionInMetadata packageName version metadataMap =
  case Map.lookup packageName metadataMap of
    Nothing -> false
    Just metadata -> isVersionInMetadata version metadata

<<<<<<< HEAD
checkIndexExists :: Aff Unit
checkIndexExists = do
  log "Fetching the most recent registry-index..."
  FS.exists indexDir >>= case _ of
    true -> do
      log "Found the 'registry-index' repo locally, pulling..."
      Except.runExceptT (runGit [ "pull" ] (Just indexDir)) >>= case _ of
        Left err -> Aff.throwError $ Aff.error err
        Right _ -> pure unit
    _ -> do
      log "Didn't find the 'registry-index' repo, cloning..."
      Except.runExceptT (runGit [ "clone", "https://github.com/purescript/registry-index.git", indexDir ] Nothing) >>= case _ of
        Left err -> Aff.throwError $ Aff.error err
        Right _ -> log "Successfully cloned the 'registry-index' repo"
=======
checkIndexExists :: FilePath -> Aff Unit
checkIndexExists dir = do
  log "Checking if the registry-index is present..."
  whenM (not <$> FS.exists dir) do
    error "Didn't find the 'registry-index' repo, cloning..."
    Except.runExceptT (runGit [ "clone", "https://github.com/purescript/registry-index.git", dir ] Nothing) >>= case _ of
      Left err -> Aff.throwError $ Aff.error err
      Right _ -> log "Successfully cloned the 'registry-index' repo"
>>>>>>> e2269cb8

data PursPublishMethod = LegacyPursPublish | PursPublish

-- | A temporary flag that records whether we are using legacy purs publish
-- | (which requires all packages to be a Git repository) or new purs publish
-- | (which accepts any directory with package sources).
pursPublishMethod :: PursPublishMethod
pursPublishMethod = LegacyPursPublish

fetchPackageSource
  :: { tmpDir :: FilePath, ref :: String, location :: Location }
  -> RegistryM { packageDirectory :: FilePath, publishedTime :: RFC3339String }
fetchPackageSource { tmpDir, ref, location } = case location of
  Git _ -> do
    -- TODO: Support non-GitHub packages. Remember subdir when doing so. (See #15)
    throwWithComment "Packages are only allowed to come from GitHub for now. See #15"

  GitHub { owner, repo, subdir } -> do
    -- TODO: Support subdir. In the meantime, we verify subdir is not present. (See #16)
    when (isJust subdir) $ throwWithComment "`subdir` is not supported for now. See #16"

    case pursPublishMethod of
      LegacyPursPublish -> liftAff do
        log $ "Cloning repo at tag: " <> show { owner, repo, ref }
        cloneGitTag (i "https://github.com/" owner "/" repo) ref tmpDir
        log $ "Getting published time..."
        -- Cloning will result in the `repo` name as the directory name
        publishedTime <- gitGetRefTime ref (Path.concat [ tmpDir, repo ])
        pure { packageDirectory: repo, publishedTime }

      PursPublish -> do
        { githubToken, cache } <- ask
        octokit <- liftEffect $ GitHub.mkOctokit githubToken
        commitDate <- do
          result <- liftAff $ Except.runExceptT do
            commit <- GitHub.getRefCommit octokit cache { owner, repo } ref
            GitHub.getCommitDate octokit cache { owner, repo } commit
          case result of
            Left githubError -> throwWithComment $ "Unable to get published time for commit:\n" <> GitHub.printGitHubError githubError
            Right a -> pure a
        let tarballName = ref <> ".tar.gz"
        let absoluteTarballPath = Path.concat [ tmpDir, tarballName ]
        let archiveUrl = "https://github.com/" <> owner <> "/" <> repo <> "/archive/" <> tarballName
        log $ "Fetching tarball from GitHub: " <> archiveUrl
        wget archiveUrl absoluteTarballPath
        log $ "Tarball downloaded in " <> absoluteTarballPath
        liftEffect (Tar.getToplevelDir absoluteTarballPath) >>= case _ of
          Nothing ->
            throwWithComment "Could not find a toplevel dir in the tarball!"
          Just dir -> do
            log "Extracting the tarball..."
            liftEffect $ Tar.extract { cwd: tmpDir, filename: absoluteTarballPath }
            pure { packageDirectory: dir, publishedTime: commitDate }

-- | Clone a package from a Git location to the provided directory.
cloneGitTag :: Http.URL -> String -> FilePath -> Aff Unit
cloneGitTag url ref targetDir =
  Except.runExceptT (runGit [ "clone", url, "--branch", ref, "--single-branch", "-c", "advice.detachedHead=false" ] (Just targetDir)) >>= case _ of
    Left err -> Aff.throwError $ Aff.error err
    Right _ -> log "Successfully cloned package."

-- | Read the published time of the checked-out commit.
gitGetRefTime :: String -> FilePath -> Aff RFC3339String
gitGetRefTime ref repoDir = do
  result <- Except.runExceptT do
    timestamp <- runGit [ "log", "-1", "--date=iso8601-strict", "--format=%cd", ref ] (Just repoDir)
    jsDate <- liftEffect $ JSDate.parse timestamp
    dateTime <- Except.except $ note "Failed to convert JSDate to DateTime" $ JSDate.toDateTime jsDate
    pure $ PDT.toRFC3339String $ PDT.fromDateTime dateTime
  case result of
    Left err -> Aff.throwError $ Aff.error $ "Failed to get ref time: " <> err
    Right res -> pure res

pushToMaster :: PackageName -> FilePath -> Aff (Either String Unit)
pushToMaster packageName path = Except.runExceptT do
  _ <- runGit [ "config", "user.name", "PacchettiBotti" ] Nothing
  _ <- runGit [ "config", "user.email", "<pacchettibotti@ferrai.io>" ] Nothing
  _ <- runGit [ "add", path ] Nothing
  _ <- runGit [ "commit", "-m", "Update metadata for package " <> PackageName.print packageName ] Nothing
  _ <- runGit [ "push", "origin", "master" ] Nothing
  pure unit

runGit :: Array String -> Maybe FilePath -> ExceptT String Aff String
runGit args cwd = ExceptT do
  result <- Process.spawn { cmd: "git", args, stdin: Nothing } (NodeProcess.defaultSpawnOptions { cwd = cwd })
  pure $ case result.exit of
    NodeProcess.Normally 0 -> Right $ String.trim result.stdout
    _ -> Left $ String.trim result.stderr

-- | The absolute maximum bytes allowed in a package
maxPackageBytes :: Number
maxPackageBytes = 2_000_000.0

-- | The number of bytes over which we flag a package for review
warnPackageBytes :: Number
warnPackageBytes = 200_000.0

-- | Copy files from the package source directory to the destination directory
-- | for the tarball. This will copy all always-included files as well as files
-- | provided by the user via the `files` key.
copyPackageSourceFiles :: Maybe (Array String) -> { source :: FilePath, destination :: FilePath } -> RegistryM Unit
copyPackageSourceFiles files { source, destination } = do
  userFiles <- case files of
    Nothing -> pure []
    Just globs -> do
      { succeeded, failed } <- liftAff $ FastGlob.match source globs

      unless (Array.null failed) do
        throwWithComment $ String.joinWith " "
          [ "Some paths matched by globs in the 'files' key are outside your package directory."
          , "Please ensure globs only match within your package directory, including symlinks."
          ]

      pure succeeded

  includedFiles <- liftAff $ FastGlob.match source includedGlobs
  includedInsensitiveFiles <- liftAff $ FastGlob.match' source includedInsensitiveGlobs { caseSensitive: false }

  let
    copyFiles = userFiles <> includedFiles.succeeded <> includedInsensitiveFiles.succeeded
    makePaths path = { from: Path.concat [ source, path ], to: Path.concat [ destination, path ] }

  liftAff $ traverse_ (makePaths >>> FS.Extra.copy) copyFiles

-- | We always include some files and directories when packaging a tarball, in
-- | addition to files users opt-in to with the 'files' key.
includedGlobs :: Array String
includedGlobs =
  [ "src/"
  , "purs.json"
  , "spago.dhall"
  , "packages.dhall"
  , "bower.json"
  , "package.json"
  ]

-- | These files are always included and should be globbed in case-insensitive
-- | mode.
includedInsensitiveGlobs :: Array String
includedInsensitiveGlobs =
  [ "README*"
  , "LICENSE*"
  , "LICENCE*"
  ]

-- | We always ignore some files and directories when packaging a tarball, such
-- | as common version control directories, even if a user has explicitly opted
-- | in to those files with the 'files' key.
-- |
-- | See also:
-- | https://docs.npmjs.com/cli/v8/configuring-npm/package-json#files
removeIgnoredTarballFiles :: FilePath -> Aff Unit
removeIgnoredTarballFiles path = do
  globMatches <- FastGlob.match' path ignoredGlobs { caseSensitive: false }
  for_ (ignoredDirectories <> ignoredFiles <> globMatches.succeeded) \match ->
    FS.Extra.remove (Path.concat [ path, match ])

ignoredDirectories :: Array FilePath
ignoredDirectories =
  [ ".psci"
  , ".psci_modules"
  , ".spago"
  , "node_modules"
  , "bower_components"
  -- These files and directories are ignored by the NPM CLI and we are
  -- following their lead in ignoring them as well.
  , ".git"
  , "CVS"
  , ".svn"
  , ".hg"
  ]

ignoredFiles :: Array FilePath
ignoredFiles =
  [ "package-lock.json"
  , "yarn.lock"
  , "pnpm-lock.yaml"
  ]

ignoredGlobs :: Array String
ignoredGlobs =
  [ "**/*.*.swp"
  , "**/._*"
  , "**/.DS_Store"
  ]

readMetadata :: PackageName -> { noMetadata :: String } -> RegistryM Metadata
readMetadata packageName { noMetadata } = do
  let metadataFilePath = metadataFile packageName
  liftAff (FS.exists metadataFilePath) >>= case _ of
    false -> throwWithComment noMetadata
    _ -> pure unit

  readPackagesMetadata >>= \packages -> case Map.lookup packageName packages of
    Nothing -> throwWithComment "Couldn't read metadata file for your package.\ncc @purescript/packaging"
    Just m -> pure m

writeMetadata :: PackageName -> Metadata -> { commitFailed :: String -> String, commitSucceeded :: String } -> RegistryM Unit
writeMetadata packageName metadata { commitFailed, commitSucceeded } = do
  let metadataFilePath = metadataFile packageName
  liftAff $ Json.writeJsonFile metadataFilePath metadata
  updatePackagesMetadata packageName metadata
  commitToTrunk packageName metadataFilePath >>= case _ of
    Left err -> comment (commitFailed err)
    Right _ -> comment commitSucceeded

-- | Call a specific version of the PureScript compiler
callCompiler_ :: { version :: String, args :: Array String, cwd :: Maybe FilePath } -> Aff Unit
callCompiler_ = void <<< callCompiler

data CompilerFailure = UnknownError String | MissingCompiler

derive instance Eq CompilerFailure

-- | Call a specific version of the PureScript compiler
callCompiler :: { version :: String, args :: Array String, cwd :: Maybe FilePath } -> Aff (Either CompilerFailure String)
callCompiler { version, args, cwd } = do
  let
    -- Converts a string version 'v0.13.0' or '0.13.0' to the standard format for
    -- executables 'purs-0_13_0'
    compiler =
      append "purs-"
        $ String.replaceAll (String.Pattern ".") (String.Replacement "_")
        $ fromMaybe version
        $ String.stripPrefix (String.Pattern "v") version

  result <- Aff.try $ Process.spawn { cmd: compiler, stdin: Nothing, args } (NodeProcess.defaultSpawnOptions { cwd = cwd })
  pure $ case result of
    Left exception -> case Aff.message exception of
      errorMessage
        | errorMessage == String.joinWith " " [ "spawn", compiler, "ENOENT" ] -> Left MissingCompiler
        | otherwise -> Left $ UnknownError errorMessage
    Right { exit: NodeProcess.Normally 0, stdout } ->
      Right $ String.trim stdout
    Right { stderr } ->
      Left $ UnknownError $ String.trim stderr<|MERGE_RESOLUTION|>--- conflicted
+++ resolved
@@ -60,7 +60,6 @@
 import Registry.Scripts.LegacyImport.Error (ImportError(..))
 import Registry.Scripts.LegacyImport.Manifest as Manifest
 import Registry.Types (RawPackageName(..), RawVersion(..))
-import Registry.Utils (wget)
 import Registry.Version (ParseMode(..), Range, Version)
 import Registry.Version as Version
 import Sunde as Process
@@ -600,23 +599,8 @@
       packagePath = Path.concat [ dependenciesDir, PackageName.print name <> "-" <> Version.printVersion version ]
     pure $ Tuple bowerPackageName { path: packagePath, version }
 
-<<<<<<< HEAD
-wget :: String -> FilePath -> RegistryM Unit
-wget url path = do
-  let cmd = "wget"
-  let stdin = Nothing
-  let args = [ "-O", path, url ]
-  result <- liftAff $ Process.spawn { cmd, stdin, args } NodeProcess.defaultSpawnOptions
-  case result.exit of
-    NodeProcess.Normally 0 -> pure unit
-    _ -> throwWithComment $ "Error while fetching tarball: " <> result.stderr
-
 mkEnv :: GitHub.Octokit -> Cache -> GitHubToken -> MetadataRef -> IssueNumber -> Env
 mkEnv octokit cache githubToken packagesMetadata issue =
-=======
-mkEnv :: GitHub.Octokit -> MetadataRef -> IssueNumber -> Env
-mkEnv octokit packagesMetadata issue =
->>>>>>> e2269cb8
   { comment: \comment -> Except.runExceptT (GitHub.createComment octokit issue comment) >>= case _ of
       Left _ -> throwError $ Aff.error "Unable to create comment!"
       Right _ -> pure unit
@@ -629,6 +613,34 @@
   , packagesMetadata
   , cache
   , githubToken
+  }
+
+wget :: String -> FilePath -> RegistryM Unit
+wget url path = do
+  let cmd = "wget"
+  let stdin = Nothing
+  let args = [ "-O", path, url ]
+  result <- liftAff $ Process.spawn { cmd, stdin, args } NodeProcess.defaultSpawnOptions
+  case result.exit of
+    NodeProcess.Normally 0 -> pure unit
+    _ -> throwWithComment $ "Error while fetching tarball: " <> result.stderr
+
+mkLocalEnv :: Ref (Map PackageName Metadata) -> Env
+mkLocalEnv packagesMetadata =
+  { comment: \err -> error err
+  , closeIssue: log "Skipping GitHub issue closing, we're running locally.."
+  , commitToTrunk: \_ _ -> do
+      log "Skipping committing to trunk.."
+      pure (Right unit)
+  , uploadPackage: Upload.upload
+  , deletePackage: Upload.delete
+  , githubToken: GitHubToken ""
+  , cache:
+      { read: \_ -> pure (Left "")
+      , write: \_ _ -> pure unit
+      , remove: \_ -> pure unit
+      }
+  , packagesMetadata
   }
 
 type MetadataMap = Map PackageName Metadata
@@ -661,31 +673,20 @@
     Nothing -> false
     Just metadata -> isVersionInMetadata version metadata
 
-<<<<<<< HEAD
-checkIndexExists :: Aff Unit
-checkIndexExists = do
+checkIndexExists :: FilePath -> Aff Unit
+checkIndexExists dirPath = do
   log "Fetching the most recent registry-index..."
-  FS.exists indexDir >>= case _ of
+  FS.exists dirPath >>= case _ of
     true -> do
       log "Found the 'registry-index' repo locally, pulling..."
-      Except.runExceptT (runGit [ "pull" ] (Just indexDir)) >>= case _ of
+      Except.runExceptT (runGit [ "pull" ] (Just dirPath)) >>= case _ of
         Left err -> Aff.throwError $ Aff.error err
         Right _ -> pure unit
     _ -> do
       log "Didn't find the 'registry-index' repo, cloning..."
-      Except.runExceptT (runGit [ "clone", "https://github.com/purescript/registry-index.git", indexDir ] Nothing) >>= case _ of
+      Except.runExceptT (runGit [ "clone", "https://github.com/purescript/registry-index.git", dirPath ] Nothing) >>= case _ of
         Left err -> Aff.throwError $ Aff.error err
         Right _ -> log "Successfully cloned the 'registry-index' repo"
-=======
-checkIndexExists :: FilePath -> Aff Unit
-checkIndexExists dir = do
-  log "Checking if the registry-index is present..."
-  whenM (not <$> FS.exists dir) do
-    error "Didn't find the 'registry-index' repo, cloning..."
-    Except.runExceptT (runGit [ "clone", "https://github.com/purescript/registry-index.git", dir ] Nothing) >>= case _ of
-      Left err -> Aff.throwError $ Aff.error err
-      Right _ -> log "Successfully cloned the 'registry-index' repo"
->>>>>>> e2269cb8
 
 data PursPublishMethod = LegacyPursPublish | PursPublish
 
