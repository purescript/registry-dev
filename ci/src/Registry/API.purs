--- conflicted
+++ resolved
@@ -42,11 +42,7 @@
 import Registry.PackageUpload as Upload
 import Registry.RegistryM (Env, RegistryM, closeIssue, comment, commitToTrunk, deletePackage, readPackagesMetadata, runRegistryM, throwWithComment, updatePackagesMetadata, uploadPackage)
 import Registry.SSH as SSH
-<<<<<<< HEAD
-import Registry.Schema (AuthenticatedData(..), AuthenticatedOperation(..), Location(..), Manifest(..), Metadata, Operation(..), addVersionToMetadata, isVersionInMetadata, mkNewMetadata, unpublishVersionInMetadata)
-=======
 import Registry.Schema (AuthenticatedData(..), AuthenticatedOperation(..), Location(..), Manifest(..), Metadata, Operation(..), UpdateData, addVersionToMetadata, isVersionInMetadata, mkNewMetadata, unpublishVersionInMetadata)
->>>>>>> 47808335
 import Registry.Scripts.LegacyImport.Error (ImportError(..))
 import Registry.Scripts.LegacyImport.Manifest as Manifest
 import Registry.Types (RawPackageName(..), RawVersion(..))
@@ -241,45 +237,12 @@
 indexDir :: FilePath
 indexDir = "../registry-index"
 
-<<<<<<< HEAD
-addOrUpdate :: { ref :: String, packageName :: PackageName } -> Metadata -> RegistryM Unit
-addOrUpdate { ref, packageName } inputMetadata = do
-=======
 addOrUpdate :: UpdateData -> Metadata -> RegistryM Unit
 addOrUpdate { updateRef, buildPlan, packageName } inputMetadata = do
-  -- let's get a temp folder to do our stuffs
->>>>>>> 47808335
   tmpDir <- liftEffect $ Tmp.mkTmpDir
 
   -- fetch the repo and put it in the tempdir, returning the name of its toplevel dir
-<<<<<<< HEAD
-  { packageDirectory, publishedTime } <- fetchPackageSource { tmpDir, ref, location: inputMetadata.location }
-=======
-  { folderName, publishedTime } <- case inputMetadata.location of
-    Git _ -> do
-      -- TODO: Support non-GitHub packages. Remember subdir when implementing this. (See #15)
-      throwWithComment "Packages are only allowed to come from GitHub for now. See #15"
-    GitHub { owner, repo, subdir } -> do
-      -- TODO: Support subdir. In the meantime, we verify subdir is not present. (See #16)
-      when (isJust subdir) $ throwWithComment "`subdir` is not supported for now. See #16"
-
-      octokit <- liftEffect GitHub.mkOctokit
-      commit <- liftAff $ GitHub.getRefCommit octokit { owner, repo } updateRef
-      commitDate <- liftAff $ GitHub.getCommitDate octokit { owner, repo } commit
-      let tarballName = updateRef <> ".tar.gz"
-      let absoluteTarballPath = Path.concat [ tmpDir, tarballName ]
-      let archiveUrl = "https://github.com/" <> owner <> "/" <> repo <> "/archive/" <> tarballName
-      log $ "Fetching tarball from GitHub: " <> archiveUrl
-      wget archiveUrl absoluteTarballPath
-      log $ "Tarball downloaded in " <> absoluteTarballPath
-      liftEffect (Tar.getToplevelDir absoluteTarballPath) >>= case _ of
-        Nothing ->
-          throwWithComment "Could not find a toplevel dir in the tarball!"
-        Just dir -> do
-          log "Extracting the tarball..."
-          liftEffect $ Tar.extract { cwd: tmpDir, filename: absoluteTarballPath }
-          pure { folderName: dir, publishedTime: commitDate }
->>>>>>> 47808335
+  { packageDirectory, publishedTime } <- fetchPackageSource { tmpDir, ref: updateRef, location: inputMetadata.location }
 
   let absoluteFolderPath = Path.concat [ tmpDir, packageDirectory ]
   let manifestPath = Path.concat [ absoluteFolderPath, "purs.json" ]
