--- conflicted
+++ resolved
@@ -20,13 +20,8 @@
   { name :: PackageName
   , version :: Version
   , license :: License
-<<<<<<< HEAD
-=======
   , location :: Location
-  , targets :: Object Target
->>>>>>> 561aa941
   , description :: Maybe String
-  , repository :: Repo
   , files :: Maybe (Array String)
   , dependencies :: Map PackageName Range
   }
@@ -39,12 +34,8 @@
     "name" := fields.name
     "version" := fields.version
     "license" := fields.license
-<<<<<<< HEAD
-=======
     "location" := fields.location
->>>>>>> 561aa941
     "description" := fields.description
-    "repository" := fields.repository
     "dependencies" := mapKeys PackageName.print fields.dependencies
 
   decode json = do
