--- conflicted
+++ resolved
@@ -162,12 +162,8 @@
 
 type VersionMetadata =
   { ref :: String
-<<<<<<< HEAD
   , hash :: Sha256
-=======
-  , hash :: String
   , bytes :: Number
->>>>>>> cc22a35f
   }
 
 mkNewMetadata :: Repo -> Metadata
