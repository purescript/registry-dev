--- conflicted
+++ resolved
@@ -197,7 +197,6 @@
 
     bowerfileCache = "bowerfile__" <> un RawPackageName name <> "__" <> un RawVersion tag
 
-<<<<<<< HEAD
     parseBowerfile body = case BowerFile.parse body of
       Left err -> do
         let printedErr = BowerFile.printBowerFileParseError err
@@ -205,12 +204,8 @@
         throwError $ MalformedBowerJson { error: printedErr, contents: body }
       Right bowerfile -> pure bowerfile
 
-  withCache bowerfileCache Nothing do
+  Process.withCache bowerfileCache Nothing do
     liftAff (Http.get ResponseFormat.string bowerfileUrl) >>= case _ of
-=======
-  Process.withCache bowerfileCache Nothing do
-    lift (Http.get ResponseFormat.string url) >>= case _ of
->>>>>>> c28f9858
       -- TODO: We should retry requests if they fail, because likely GitHub
       -- rate-limited us. Or at least we should collect the errors and print them
       -- out because it's quite possible the Bowerfile actually does work and
