module Registry.Scripts.LegacyImport where

import Registry.Prelude

import Control.Alternative (guard)
import Control.Monad.Except as Except
import Data.Array as Array
import Data.Array.NonEmpty as NEA
import Data.Map as Map
import Data.String as String
import Dotenv as Dotenv
import Effect.Aff as Aff
import Effect.Exception (throw)
import Foreign.GitHub (GitHubToken(..), Octokit)
import Foreign.GitHub as GitHub
import Foreign.Object as Object
import Node.Process as Node.Process
import Registry.API as API
import Registry.Cache (Cache)
import Registry.Cache as Cache
import Registry.Index (RegistryIndex)
import Registry.Index as Index
import Registry.Json (printJson)
import Registry.Json as Json
import Registry.PackageGraph as Graph
import Registry.PackageName (PackageName)
import Registry.PackageName as PackageName
import Registry.RegistryM (readPackagesMetadata, runRegistryM, updatePackagesMetadata)
import Registry.Schema (BuildPlan(..), Location(..), Manifest(..), Operation(..))
import Registry.Scripts.LegacyImport.Error (APIResource(..), ImportError(..), ManifestError(..), PackageFailures(..), RemoteResource(..), RequestError(..))
import Registry.Scripts.LegacyImport.Manifest as Manifest
import Registry.Scripts.LegacyImport.Process (NameAddressOriginal, VersionOriginal)
import Registry.Scripts.LegacyImport.Process as Process
import Registry.Scripts.LegacyImport.Stats as Stats
import Registry.Types (RawPackageName(..), RawVersion(..))
import Registry.Utils (mkLocalEnv)
import Registry.Version (ParseMode(..), Version)
import Registry.Version as Version
import Safe.Coerce (coerce)
import Text.Parsing.StringParser as StringParser

-- | This main loop uploads legacy packages to the new Registry
-- | In order to do this, we:
-- | - get an index of the legacy packages
-- | - create a graph (a tree really) where a package is a node and dependencies are edges
-- | - topologically sort this graph so that packages with no dependencies are at the root
-- | - go through this list: if the package is in the registry index then skip, otherwise upload
main :: Effect Unit
main = Aff.launchAff_ do
  _ <- Dotenv.loadFile

<<<<<<< HEAD
  githubToken <- liftEffect do
    Node.Process.lookupEnv "GITHUB_TOKEN"
      >>= maybe (throw "GITHUB_TOKEN not defined in the environment") (pure <<< GitHubToken)

  log "Creating an Octokit instance..."
  octokit <- liftEffect $ GitHub.mkOctokit githubToken

  log "Reading the cache..."
  cache <- Cache.useCache

  -- We rely on the existing registry index for two reasons. First, we write new
  -- entries to this location so they can be committed upsteram. Second, we use
  -- the registry index as a cache of manifests for packages that have already
  -- been uploaded. It is possible to do a dry-run without using the registry
  -- index as a cache by providing an empty map as `indexCache`. The files used
  -- to produce the manifests are still read from the GitHub cache.
  log "Fetching the registry index..."
  API.checkIndexExists
  indexCache <- Index.readRegistryIndex API.indexDir
=======
  API.checkIndexExists API.indexDir
>>>>>>> e2269cb8

  log "Starting import from legacy registries..."
  { registry, reservedNames } <- downloadLegacyRegistry octokit cache indexCache

  let
    sortedPackages :: Array Manifest
    sortedPackages = Graph.topologicalSort registry

    -- These packages have no usable versions, but do have valid manifests, and
    -- so they make it to the processed packages but cannot be uploaded. They
    -- fail either because all versions have no src directory, or are too large,
    -- or it's a special package.
    disabledPackages :: Map PackageName Location
    disabledPackages = Map.fromFoldable
      -- [UNFIXABLE] This is a special package that should never be uploaded.
      [ mkDisabled "purescript" "purescript-metadata"
      -- [UNFIXABLE] These packages have no version with a src directory
      , mkDisabled "ethul" "purescript-bitstrings"
      , mkDisabled "paulyoung" "purescript-purveyor"
      , mkDisabled "paulyoung" "purescript-styled-components"
      , mkDisabled "paulyoung" "purescript-styled-system"
      ]
      where
      mkDisabled owner repo =
        Tuple (unsafeFromRight $ PackageName.parse $ stripPureScriptPrefix repo) (GitHub { owner, repo, subdir: Nothing })

    -- These package versions contain valid manifests, and other versions of the
    -- package are valid, but these are not. We manually exclude them from being
    -- uploaded.
    excludeVersion :: Manifest -> Maybe _
    excludeVersion (Manifest manifestFields) = case PackageName.print manifestFields.name, Version.rawVersion manifestFields.version of
      -- [UNFIXABLE]
      -- These have no src directory.
      "concur-core", "v0.3.9" -> Nothing
      "concur-react", "v0.3.9" -> Nothing
      "pux-devtool", "v5.0.0" -> Nothing

      -- These have a malformed bower.json file
      "endpoints-express", "v0.0.1" -> Nothing

      _, _ -> Just manifestFields

    availablePackages = Array.mapMaybe excludeVersion sortedPackages

  log "Creating a Metadata Ref"
  packagesMetadataRef <- API.mkMetadataRef

  log "Starting upload..."
<<<<<<< HEAD
  runRegistryM (mkEnv githubToken cache packagesMetadataRef) do
=======
  runRegistryM (mkLocalEnv packagesMetadataRef) do
>>>>>>> e2269cb8
    log "Adding metadata for reserved package names"
    forWithIndex_ (Map.union disabledPackages reservedNames) \package repo -> do
      let metadata = { location: repo, owners: Nothing, published: Map.empty, unpublished: Map.empty }
      liftAff $ Json.writeJsonFile (API.metadataFile package) metadata
      updatePackagesMetadata package metadata

    log "Filtering out packages we already uploaded"
    packagesMetadata <- readPackagesMetadata

    let
      disabled { name } = isJust $ Map.lookup name disabledPackages
      wasPackageUploaded { name, version } = API.isPackageVersionInMetadata name version packagesMetadata
      packagesToUpload = Array.filter (\package -> not (wasPackageUploaded package || disabled package)) availablePackages

    log "Uploading packages to the registry backend..."
    -- We need to use `for` here instead of `for_`, because the `Foldable` class
    -- isn't stack-safe.
    void $ for packagesToUpload \manifest -> do
      let
        addition = Addition
          { newPackageLocation: manifest.location
          , newRef: Version.rawVersion manifest.version
          -- The build plan check is not used for legacy packages, so we provide
          -- a dummy value.
          , buildPlan: BuildPlan
              { compiler: unsafeFromRight $ Version.parseVersion Version.Strict "0.15.0"
              , resolutions: Map.empty
              }
          , packageName: manifest.name
          }
      log "\n\n----------------------------------------------------------------------"
      log $ "UPLOADING PACKAGE: " <> show manifest.name <> "@" <> show manifest.version <> " to " <> show manifest.location
      log "----------------------------------------------------------------------"
      API.runOperation octokit addition

    log "Writing the registry-index on disk..."
    -- While insertions are usually done as part of the API operation, we don't
    -- yet commit and push to the registry-index repository. For that reason, we
    -- write to disk here and can manually commit the result upstream if desired.
    let packagesToIndex = Array.filter (not disabled) availablePackages
    void $ for packagesToIndex \manifest ->
      liftAff $ Index.insertManifest API.indexDir $ Manifest manifest

  log "Done!"

<<<<<<< HEAD
mkEnv :: GitHubToken -> Cache -> Ref (Map PackageName Metadata) -> Env
mkEnv githubToken cache packagesMetadata =
  { comment: \err -> error err
  , closeIssue: log "Skipping GitHub issue closing, we're running locally.."
  , commitToTrunk: \_ _ -> do
      log "Skipping committing to trunk.."
      pure (Right unit)
  , uploadPackage: Upload.upload
  , deletePackage: Upload.delete
  , packagesMetadata
  , cache
  , githubToken
  }

downloadLegacyRegistry :: Octokit -> Cache -> RegistryIndex -> Aff { registry :: RegistryIndex, reservedNames :: Map PackageName Location }
downloadLegacyRegistry octokit cache registryIndexCache = do
=======
downloadLegacyRegistry :: Aff { registry :: RegistryIndex, reservedNames :: Map PackageName Location }
downloadLegacyRegistry = do
  octokit <- liftEffect GitHub.mkOctokit
>>>>>>> e2269cb8
  bowerPackages <- readRegistryFile "bower-packages.json"
  newPackages <- readRegistryFile "new-packages.json"

  let
    allPackages = Map.union bowerPackages newPackages
    initialPackages = { failures: PackageFailures Map.empty, packages: allPackages }

  log "Checking rate limit status..."
  Except.runExceptT (GitHub.getRateLimit octokit) >>= case _ of
    Left err -> log $ GitHub.printGitHubError err
    Right rateLimit -> GitHub.printRateLimit rateLimit

  log "Fetching package releases..."
  releaseIndex <- Process.forPackage initialPackages \name repoUrl -> do
    address <- case GitHub.parseRepo repoUrl of
      Left err -> throwError $ InvalidGitHubRepo $ StringParser.printParserError err
      Right address -> pure address

    let mkError = ResourceError <<< { resource: APIResource GitHubReleases, error: _ }

    releases <- do
      result <- liftAff $ Except.runExceptT $ GitHub.listTags octokit cache address
      case result of
        Left err -> case err of
          GitHub.APIError apiError
            | apiError.statusCode >= 400 -> throwError (mkError $ BadStatus apiError.statusCode)
            -- Success statuses should have returned a success result.
            | otherwise -> do
                log "WARNING:\nReceived GitHubError with a status code <= 400"
                log $ GitHub.printGitHubError err
                throwError (mkError BadRequest)
          GitHub.DecodeError str ->
            throwError (mkError $ DecodeError str)

        Right value -> pure value

    let versions = Map.fromFoldable $ map (\tag -> Tuple (RawVersion tag.name) unit) releases
    pure $ Tuple { name, address } versions

  log "Parsing names and versions..."
  packageRegistry <- Process.forPackageVersionKeys releaseIndex \{ name, address } tag -> do
    packageName <- case PackageName.parse $ un RawPackageName name of
      Left err ->
        throwError $ MalformedPackageName $ StringParser.printParserError err
      Right pname ->
        pure pname

    packageVersion <- case Version.parseVersion Lenient $ un RawVersion tag of
      Left _ ->
        throwError $ ManifestImportError $ NEA.singleton $ BadVersion $ un RawVersion tag
      Right version ->
        pure version

    let
      outerKey :: NameAddressOriginal
      outerKey = { name: packageName, original: name, address }

      innerKey :: VersionOriginal
      innerKey = { version: packageVersion, original: tag }

    pure $ Tuple outerKey innerKey

  log "Converting to manifests..."
  let forPackageRegistry = Process.forPackageVersion packageRegistry
  manifestRegistry <- forPackageRegistry \{ name, address } { version, original: originalVersion } _ -> do
    let
      nameVersion = PackageName.print name <> "--" <> Version.printVersion version
      key = "manifest__" <> nameVersion
    -- We attempt to pull the manifest from the registry index to avoid having
    -- to build a local cache ourselves.
    case Map.lookup name registryIndexCache >>= Map.lookup version of
      Just manifest -> pure manifest
      -- NOTE: We can't cache actual Version values as JSON because we will lose
      -- the raw version associated with them.
      Nothing -> liftEffect (Cache.readJsonEntry key cache) >>= case _ of
        Left _ -> Except.ExceptT do
          manifest <- Except.runExceptT do
            manifestFields <- Manifest.constructManifestFields octokit cache originalVersion address
            let repo = GitHub { owner: address.owner, repo: address.repo, subdir: Nothing }
            let liftError = map (lmap ManifestImportError)
            Except.mapExceptT liftError $ Manifest.toManifest name repo version manifestFields
          let withRawVersion = map (un Manifest >>> (_ { version = originalVersion })) manifest
          liftEffect $ Cache.writeJsonEntry key withRawVersion cache
          pure manifest
        Right contents -> do
          fields <- Except.except contents.value
          let version' = unsafeFromRight $ Version.parseVersion Version.Lenient fields.version
          pure $ Manifest $ fields { version = version' }

  log "Writing exclusions file..."
  Json.writeJsonFile "./bower-exclusions.json" manifestRegistry.failures
  Stats.logStats $ Stats.errorStats manifestRegistry

  let
    registryIndex :: RegistryIndex
    registryIndex = do
      let
        packageManifests :: Array (Tuple PackageName (Map Version Manifest))
        packageManifests =
          map (lmap _.name)
            $ map (map (Map.fromFoldable <<< map (lmap _.version) <<< (Map.toUnfoldable :: _ -> Array _)))
            $ Map.toUnfoldable manifestRegistry.packages

      Map.fromFoldable packageManifests

  log "Constructing self-contained registry index..."
  let { index: checkedIndex, unsatisfied } = Graph.checkRegistryIndex registryIndex

  unless (Array.null unsatisfied) do
    log "Writing unsatisfied dependencies file..."
    Json.writeJsonFile "./unsatisfied-dependencies.json" unsatisfied
    log (show (Array.length unsatisfied) <> " manifest entries with unsatisfied dependencies")

  let
    reservedNames :: Map PackageName Location
    reservedNames =
      Map.fromFoldable
        $ Array.mapMaybe
            ( \(Tuple (RawPackageName name) address) -> do
                parsedName <- hush $ PackageName.parse name
                -- We don't need to preserve any packages that made it through
                -- processing into the resulting registry index.
                guard $ isNothing $ Map.lookup parsedName registryIndex
                { owner, repo } <- hush $ GitHub.parseRepo address
                pure $ Tuple parsedName (GitHub { owner, repo, subdir: Nothing })
            )
        $ Map.toUnfoldable allPackages

  log $ "Reserved names (" <> show (Map.size reservedNames) <> "):\n" <> (printJson $ Array.fromFoldable $ Map.keys reservedNames)
  pure { registry: checkedIndex, reservedNames }

-- Packages can be specified either in 'package-name' format or
-- in owner/package-name format. This function ensures we don't pick
-- up owner names as part of package names.
--
-- Example:
-- https://github.com/newlandsvalley/purescript-abc-parser/blob/1.1.2/bower.json
cleanPackageName :: RawPackageName -> ExceptT ImportError Aff RawPackageName
cleanPackageName (RawPackageName name) = do
  let
    split = String.split (String.Pattern "/") <<< coerce
    strip = coerce <<< stripPureScriptPrefix

  map strip $ case split name of
    [ packageName ] -> pure packageName
    [ _owner, repo ] -> pure repo
    _ -> throwError $ MalformedPackageName name

-- | Read the list of packages in a registry file
readRegistryFile :: FilePath -> Aff (Map RawPackageName GitHub.PackageURL)
readRegistryFile source = do
  registryFile <- Json.readJsonFile ("../" <> source)
  case registryFile of
    Left err -> do
      let decodeError = "Decoding " <> source <> "failed with error:\n\n" <> err
      throwError $ Aff.error decodeError
    Right packages -> do
      let toPackagesArray = Object.toArrayWithKey \k -> Tuple (RawPackageName $ stripPureScriptPrefix k)
      pure $ Map.fromFoldable $ toPackagesArray packages<|MERGE_RESOLUTION|>--- conflicted
+++ resolved
@@ -20,20 +20,19 @@
 import Registry.Cache as Cache
 import Registry.Index (RegistryIndex)
 import Registry.Index as Index
-import Registry.Json (printJson)
 import Registry.Json as Json
 import Registry.PackageGraph as Graph
 import Registry.PackageName (PackageName)
 import Registry.PackageName as PackageName
-import Registry.RegistryM (readPackagesMetadata, runRegistryM, updatePackagesMetadata)
-import Registry.Schema (BuildPlan(..), Location(..), Manifest(..), Operation(..))
+import Registry.PackageUpload as Upload
+import Registry.RegistryM (Env, readPackagesMetadata, runRegistryM, updatePackagesMetadata)
+import Registry.Schema (BuildPlan(..), Location(..), Manifest(..), Operation(..), Metadata)
 import Registry.Scripts.LegacyImport.Error (APIResource(..), ImportError(..), ManifestError(..), PackageFailures(..), RemoteResource(..), RequestError(..))
 import Registry.Scripts.LegacyImport.Manifest as Manifest
 import Registry.Scripts.LegacyImport.Process (NameAddressOriginal, VersionOriginal)
 import Registry.Scripts.LegacyImport.Process as Process
 import Registry.Scripts.LegacyImport.Stats as Stats
 import Registry.Types (RawPackageName(..), RawVersion(..))
-import Registry.Utils (mkLocalEnv)
 import Registry.Version (ParseMode(..), Version)
 import Registry.Version as Version
 import Safe.Coerce (coerce)
@@ -49,7 +48,6 @@
 main = Aff.launchAff_ do
   _ <- Dotenv.loadFile
 
-<<<<<<< HEAD
   githubToken <- liftEffect do
     Node.Process.lookupEnv "GITHUB_TOKEN"
       >>= maybe (throw "GITHUB_TOKEN not defined in the environment") (pure <<< GitHubToken)
@@ -67,11 +65,8 @@
   -- index as a cache by providing an empty map as `indexCache`. The files used
   -- to produce the manifests are still read from the GitHub cache.
   log "Fetching the registry index..."
-  API.checkIndexExists
+  API.checkIndexExists API.indexDir
   indexCache <- Index.readRegistryIndex API.indexDir
-=======
-  API.checkIndexExists API.indexDir
->>>>>>> e2269cb8
 
   log "Starting import from legacy registries..."
   { registry, reservedNames } <- downloadLegacyRegistry octokit cache indexCache
@@ -120,11 +115,7 @@
   packagesMetadataRef <- API.mkMetadataRef
 
   log "Starting upload..."
-<<<<<<< HEAD
   runRegistryM (mkEnv githubToken cache packagesMetadataRef) do
-=======
-  runRegistryM (mkLocalEnv packagesMetadataRef) do
->>>>>>> e2269cb8
     log "Adding metadata for reserved package names"
     forWithIndex_ (Map.union disabledPackages reservedNames) \package repo -> do
       let metadata = { location: repo, owners: Nothing, published: Map.empty, unpublished: Map.empty }
@@ -170,7 +161,6 @@
 
   log "Done!"
 
-<<<<<<< HEAD
 mkEnv :: GitHubToken -> Cache -> Ref (Map PackageName Metadata) -> Env
 mkEnv githubToken cache packagesMetadata =
   { comment: \err -> error err
@@ -187,11 +177,6 @@
 
 downloadLegacyRegistry :: Octokit -> Cache -> RegistryIndex -> Aff { registry :: RegistryIndex, reservedNames :: Map PackageName Location }
 downloadLegacyRegistry octokit cache registryIndexCache = do
-=======
-downloadLegacyRegistry :: Aff { registry :: RegistryIndex, reservedNames :: Map PackageName Location }
-downloadLegacyRegistry = do
-  octokit <- liftEffect GitHub.mkOctokit
->>>>>>> e2269cb8
   bowerPackages <- readRegistryFile "bower-packages.json"
   newPackages <- readRegistryFile "new-packages.json"
 
@@ -320,7 +305,7 @@
             )
         $ Map.toUnfoldable allPackages
 
-  log $ "Reserved names (" <> show (Map.size reservedNames) <> "):\n" <> (printJson $ Array.fromFoldable $ Map.keys reservedNames)
+  log $ show (Map.size reservedNames) <> " reserved names"
   pure { registry: checkedIndex, reservedNames }
 
 -- Packages can be specified either in 'package-name' format or
