module Registry.Scripts.LegacyImport.Manifest (toManifest, constructManifestFields) where

import Registry.Prelude

import Affjax as Http
import Affjax.ResponseFormat as ResponseFormat
import Affjax.StatusCode (StatusCode(..))
import Control.Monad.Except as Except
import Control.Parallel (parallel, sequential)
import Data.Array as Array
import Data.Array.NonEmpty as NEA
import Data.Interpolate (i)
import Data.Lens as Lens
import Data.Map as Map
import Data.String as String
import Data.String.NonEmpty as NES
import Foreign.Dhall as Dhall
import Foreign.GitHub as GitHub
import Foreign.JsonRepair as JsonRepair
import Foreign.Licensee as Licensee
import Foreign.Object as Object
import Foreign.SPDX as SPDX
import Foreign.Tmp as Tmp
import Node.FS.Aff as FS
import Registry.Json as Json
import Registry.Json as RegistryJson
import Registry.PackageName (PackageName)
import Registry.PackageName as PackageName
import Registry.Schema (Manifest(..), Location, Target(..))
import Registry.Scripts.LegacyImport.Bowerfile as Bowerfile
import Registry.Scripts.LegacyImport.Error (FileResource(..), ImportError(..), ManifestError(..), RemoteResource(..), RequestError(..), fileResourcePath)
import Registry.Scripts.LegacyImport.ManifestFields (ManifestFields)
import Registry.Scripts.LegacyImport.Process as Process
import Registry.Scripts.LegacyImport.SpagoJson (SpagoJson)
import Registry.Scripts.LegacyImport.SpagoJson as SpagoJson
import Registry.Types (RawPackageName(..), RawVersion(..))
import Registry.Version (ParseMode(..), Version)
import Registry.Version as Version

-- | Attempt to construct the basic fields necessary for a manifest file by reading
-- | the package version's bower.json, spago.dhall, package.json, and LICENSE
-- | files, if present.
constructManifestFields
  :: RawPackageName
  -> RawVersion
  -> GitHub.Address
  -> ExceptT ImportError Aff ManifestFields
constructManifestFields package version address = do
  let cacheKey = i "manifest-fields__" (un RawPackageName package) "__" (un RawVersion version)
  Process.withCache Process.jsonSerializer cacheKey Nothing do
    -- We can construct a manifest from a package's bowerfile, package.json file,
    -- spago.dhall file, and/or LICENSE files. A package doesn't need to have all
    -- of these files; several of these files duplicate information. We try to
    -- fetch all files but won't throw an exception (yet) if they're missing.
    log $ "Constructing manifest fields for " <> un RawPackageName package <> " " <> un RawVersion version
    let mkRequest file = parallel $ Except.runExceptT $ fileRequest file Process.stringSerializer
    files <- liftAff $ sequential ado
      licenseFile <- mkRequest LicenseFile
      bowerJson <- mkRequest BowerJson
      packageJson <- mkRequest PackageJson
      in { licenseFile, bowerJson, packageJson }

    -- TODO: Improve this heuristic by checking the Bower _and_ Spago files.
    --
    -- We can pull dependencies from the bower.json or spago.dhall files. If both
    -- files are present, but their dependencies differ, then we should use the
    -- file with newer dependencies; presumably, it's the more up-to-date file.
    --
    -- Since Bower users typically use ranges, but package sets use precise
    -- versions, we could check to see whether one uses later major versions
    -- than the other does; checking minor or patch versions will be inaccurate.
    --
    -- If the files differ but it isn't clear which file is newer, then we should
    -- prefer the Bower file since it's the legacy format used for package p
    -- publishing.
    --
    -- For now, that's exactly what we do: use the Bower file if it is present,
    -- and otherwise fall back to the Spago file.
    bowerManifest <- Except.runExceptT do
      result <- Except.except files.bowerJson
      case RegistryJson.parseJson $ JsonRepair.tryRepair result of
        Left error -> do
          log $ "Could not decode returned bower.json: " <> error
          log result
          throwError $ ResourceError { resource: FileResource BowerJson, error: DecodeError error }
        Right bowerfile ->
          pure $ Bowerfile.toManifestFields bowerfile

    spagoJson <- liftAff $ Except.runExceptT requestSpagoJson
    let spagoManifest = map SpagoJson.toManifestFields spagoJson

    { dependencies, devDependencies } <- case bowerManifest, spagoManifest of
      Left _, Left _ -> do
        -- TODO: We may want to report a `NonEmptyArray ImportError` so as to
        -- report on multiple errors, such as the multiple missing files in this
        -- situation.
        throwError NoDependencyFiles
      Left _, Right { dependencies, devDependencies } ->
        pure { dependencies, devDependencies }
      Right { dependencies, devDependencies }, _ ->
        pure { dependencies, devDependencies }

    -- We can detect the license for the project using a combination of `licensee`
    -- and reading the license directly out of the Spago and Bower files (the
    -- CLI tool will not read from either file).
    licenseeOutput <- detectLicense files

    let
      spagoLicenses = maybe [] NEA.toArray $ _.license =<< hush spagoManifest
      bowerLicenses = maybe [] NEA.toArray $ _.license =<< hush bowerManifest
      licenseeLicenses = Array.mapMaybe NES.fromString licenseeOutput
      license = NEA.fromArray $ Array.nub $ Array.concat [ licenseeLicenses, spagoLicenses, bowerLicenses ]
      description = join (_.description <$> hush bowerManifest)

    when (license == Nothing) do
      log $ "No license available for " <> un RawPackageName package <> " " <> un RawVersion version

    pure { license, dependencies, devDependencies, description }
  where
  detectLicense { licenseFile, packageJson } = do
    licenseeResult <- liftAff $ Licensee.detectFiles $ Array.catMaybes $ map hush
      -- Detection only works on these files, and won't work on Spago files,
      -- Bower files, or the JSON produced by the dhall-to-json result of
      -- converting the Spago file.
      [ packageJson <#> { name: "package.json", contents: _ }
      , licenseFile <#> { name: "LICENSE", contents: _ }
      ]

    detectedLicenses <- case licenseeResult of
      Left err -> do
        log $ "Licensee decoding error, ignoring: " <> err
        pure []
      Right licenses ->
        pure licenses

    pure detectedLicenses

  -- Attempt to construct a Spago JSON file by fetching the spago.dhall and
  -- packages.dhall files and converting them to JSON with dhall-to-json.
  requestSpagoJson :: ExceptT ImportError Aff SpagoJson
  requestSpagoJson = do
    files <- sequential ado
      spagoDhall <- parallel $ fileRequest SpagoDhall Process.stringSerializer
      packagesDhall <- parallel $ fileRequest PackagesDhall Process.stringSerializer
      in { spagoDhall, packagesDhall }

    tmp <- liftEffect Tmp.mkTmpDir
    liftAff $ FS.writeTextFile UTF8 (tmp <> "/packages.dhall") files.packagesDhall

    spagoJson <- do
      let
        mkError = ResourceError <<< { resource: FileResource SpagoDhall, error: _ } <<< DecodeError
        runDhallJson = Dhall.dhallToJson { dhall: files.spagoDhall, cwd: Just tmp }

      Except.mapExceptT (map (lmap mkError))
        $ Except.ExceptT
        $ map (_ >>= Json.decode) runDhallJson

    pure spagoJson

  -- Request a file from the remote location associated with the package
  -- version. Files will be cached using the provided serializer and
  -- will be read from the cache up to the cache expiry time given in `Hours`.
  fileRequest :: FileResource -> Process.Serialize String String -> ExceptT ImportError Aff String
  fileRequest resource serialize = do
    let
      name = un RawPackageName package
      tag = un RawVersion version
      filePath = fileResourcePath resource
      url = i "https://raw.githubusercontent.com/" address.owner "/" address.repo "/" tag "/" filePath
      fileCacheName = String.replace (String.Pattern ".") (String.Replacement "-") filePath
      cacheKey = i fileCacheName "__" name "__" tag
      mkError = ResourceError <<< { resource: FileResource resource, error: _ }

    Process.withCache serialize cacheKey Nothing do
      liftAff (Http.get ResponseFormat.string url) >>= case _ of
        Left error -> do
          let printed = Http.printError error
          log $ i "Unable to retrieve " filePath " because the request failed: " printed
          throwError $ mkError BadRequest
        Right { status: StatusCode status, body }
          | status == 404 -> do
              log $ i "Unable to retrieve " filePath " because none exists (404 error)."
              throwError $ mkError $ BadStatus status
          | status /= 200 -> do
              log $ i "Unable to retrieve " filePath " because of a bad status code: " body
              throwError $ mkError $ BadStatus status
          | otherwise ->
              pure body

-- | Convert a package from Bower to a Manifest.
-- This function is written a bit awkwardly because we want to collect validation
-- errors that occur rather than just throw the first one.
toManifest
  :: PackageName
  -> Location
  -> Version
  -> ManifestFields
  -> ExceptT (NonEmptyArray ManifestError) Aff Manifest
toManifest package location version manifest = do
  let
    mkError :: forall a. ManifestError -> Either (NonEmptyArray ManifestError) a
    mkError = Left <<< NEA.singleton

    eitherLicense = do
      let
        rewrite = case _ of
          "Apache 2" -> "Apache-2.0"
          "Apache-2" -> "Apache-2.0"
          "Apache 2.0" -> "Apache-2.0"
          "BSD" -> "BSD-3-Clause"
          "BSD3" -> "BSD-3-Clause"
          "BSD-3" -> "BSD-3-Clause"
          "3-Clause BSD" -> "BSD-3-Clause"
          other -> other

      case manifest.license of
        Nothing -> mkError MissingLicense
        Just licenses -> do
          let
            parsed =
              map (SPDX.parse <<< rewrite)
                $ Array.filter (_ /= "LICENSE")
                $ map NES.toString
                $ NEA.toArray licenses
            { fail, success } = partitionEithers parsed

          case fail, success of
            [], [] -> mkError MissingLicense
            [], _ -> Right $ SPDX.joinWith SPDX.And success
            _, _ -> mkError $ BadLicense fail

    eitherTargets = do
      let
        -- We trim out packages that don't begin with `purescript-`, as these
        -- are JavaScript dependencies being specified in the Bowerfile.
        filterNames = Array.catMaybes <<< map \(Tuple (RawPackageName packageName) (RawVersion versionRange)) ->
          case String.take 11 packageName of
            "purescript-" -> Just $ Tuple (String.drop 11 packageName) versionRange
            _ -> Nothing

        parsePairs = map \(Tuple packageName versionRange) -> case PackageName.parse packageName of
          Left _ -> Left packageName
          Right name -> Right (Tuple name versionRange)

        normalizeDeps deps = do
          let { fail, success } = partitionEithers $ parsePairs $ filterNames deps
          case NEA.fromArray fail of
            Nothing -> pure success
            Just err -> mkError $ InvalidDependencyNames err

      normalizedDeps <- normalizeDeps $ Map.toUnfoldable manifest.dependencies
      normalizedDevDeps <- normalizeDeps $ Map.toUnfoldable manifest.devDependencies

      let
        checkDepPair (Tuple packageName versionStr) = case Version.parseRange Lenient versionStr of
          Left _ -> do
            Left { dependency: packageName, failedBounds: versionStr }
          Right range ->
            Right $ Tuple (PackageName.print packageName) range

        readDeps = map checkDepPair >>> partitionEithers >>> \{ fail, success } ->
          case NEA.fromArray fail of
            Nothing ->
              Right success
            Just err ->
              mkError $ BadDependencyVersions err

        eitherDeps = readDeps normalizedDeps
        eitherDevDeps = readDeps normalizedDevDeps

      case eitherDeps, eitherDevDeps of
        Left e1, Left e2 -> Left (e1 <> e2)
        Left e, Right _ -> Left e
        Right _, Left e -> Left e
        Right deps, Right devDeps -> Right $ Object.fromFoldable $ Array.catMaybes
          [ Just $ Tuple "lib" $ Target
              { sources: [ "src/**/*.purs" ]
              , dependencies: Object.fromFoldable deps
              }
          , if (Array.null devDeps) then Nothing
            else Just $ Tuple "test" $ Target
              { sources: [ "src/**/*.purs", "test/**/*.purs" ]
              , dependencies: Object.fromFoldable (deps <> devDeps)
              }
          ]

    errs = do
      let
        toMaybeErrors :: forall e a. Either e a -> Maybe e
        toMaybeErrors = Lens.preview Lens._Left

      map NEA.concat $ NEA.fromArray $ Array.catMaybes
        [ toMaybeErrors eitherLicense
        , toMaybeErrors eitherTargets
        ]

  case errs of
    Nothing -> do
      let description = manifest.description

      -- Technically this shouldn't be needed, since we've already checked these
      -- for errors, but this is just so the types all work out.
      license <- Except.except eitherLicense
      targets <- Except.except eitherTargets
<<<<<<< HEAD
      pure $ Manifest { name: package, owners: Nothing, license, repository, description, targets, version }
=======
      pure $ Manifest { name: package, license, location, description, targets, version }
>>>>>>> 561aa941

    Just err ->
      throwError err<|MERGE_RESOLUTION|>--- conflicted
+++ resolved
@@ -303,11 +303,7 @@
       -- for errors, but this is just so the types all work out.
       license <- Except.except eitherLicense
       targets <- Except.except eitherTargets
-<<<<<<< HEAD
-      pure $ Manifest { name: package, owners: Nothing, license, repository, description, targets, version }
-=======
-      pure $ Manifest { name: package, license, location, description, targets, version }
->>>>>>> 561aa941
+      pure $ Manifest { name: package, owners: Nothing, license, location, description, targets, version }
 
     Just err ->
       throwError err