module Test.Support.Manifest where

import Registry.Prelude

import Foreign.Object as Object
import Foreign.SPDX as SPDX
import Registry.PackageName (PackageName)
import Registry.PackageName as PackageName
import Registry.Schema (Manifest(..), Target(..))
import Registry.Schema as Schema
import Registry.Version (ParseMode(..))
import Registry.Version as Version

ab ::
  { name :: PackageName
  , v1a :: Manifest
  , v1b :: Manifest
  , v2 :: Manifest
  }
ab = { name, v1a, v1b, v2 }
  where
  name = unsafeFromRight $ PackageName.parse "ab"
  version1 = unsafeFromRight $ Version.parseVersion Strict "1.0.0"
  targets = Object.singleton "lib" $ Target
    { dependencies: Object.empty
    , sources: [ "src/**/*.purs" ]
    }
  version2 = unsafeFromRight $ Version.parseVersion Strict "2.0.0"
  license = unsafeFromRight $ SPDX.parse "MIT"
  locationWrong = Schema.GitHub
    { owner: "ab-wrong-user"
    , repo: "ab"
    , subdir: Nothing
    }
  location = Schema.GitHub
    { owner: "abc-user"
    , repo: "abc"
    , subdir: Nothing
    }
  description = Just "some description"
<<<<<<< HEAD
  v1a = Manifest { name, owners: Nothing, version: version1, license, repository: repositoryWrong, targets, description }
  v1b = Manifest { name, owners: Nothing, version: version1, license, repository, targets, description }
  v2 = Manifest { name, owners: Nothing, version: version2, license, repository, targets, description }
=======
  v1a = Manifest { name, version: version1, license, location: locationWrong, targets, description }
  v1b = Manifest { name, version: version1, license, location, targets, description }
  v2 = Manifest { name, version: version2, license, location, targets, description }
>>>>>>> 561aa941

abc :: { name :: PackageName, v1 :: Manifest, v2 :: Manifest }
abc = { name, v1, v2 }
  where
  name = unsafeFromRight $ PackageName.parse "abc"
  version1 = unsafeFromRight $ Version.parseVersion Strict "1.0.0"
  targets1 = Object.singleton "lib" $ Target
    { dependencies: Object.singleton "ab" (unsafeFromRight (Version.parseRange Strict ">=1.0.0 <2.0.0"))
    , sources: [ "src/**/*.purs" ]
    }
  version2 = unsafeFromRight $ Version.parseVersion Strict "2.0.0"
  targets2 = Object.singleton "lib" $ Target
    { dependencies: Object.singleton "ab" (unsafeFromRight (Version.parseRange Strict ">=2.0.0 <3.0.0"))
    , sources: [ "src/**/*.purs" ]
    }
  license = unsafeFromRight $ SPDX.parse "MIT"
  location = Schema.GitHub
    { owner: "abc-user"
    , repo: "abc"
    , subdir: Nothing
    }
  description = Just "some description"
<<<<<<< HEAD
  v1 = Manifest { name, owners: Nothing, version: version1, license, repository, targets: targets1, description }
  v2 = Manifest { name, owners: Nothing, version: version2, license, repository, targets: targets2, description }
=======
  v1 = Manifest { name, version: version1, license, location, targets: targets1, description }
  v2 = Manifest { name, version: version2, license, location, targets: targets2, description }
>>>>>>> 561aa941

abcd :: { name :: PackageName, v1 :: Manifest, v2 :: Manifest }
abcd = { name, v1, v2 }
  where
  name = unsafeFromRight $ PackageName.parse "abcd"
  version1 = unsafeFromRight $ Version.parseVersion Strict "1.0.0"
  targets1 = Object.singleton "lib" $ Target
    { dependencies: Object.singleton "abc" (unsafeFromRight (Version.parseRange Strict ">=1.0.0 <2.0.0"))
    , sources: [ "src/**/*.purs" ]
    }
  version2 = unsafeFromRight $ Version.parseVersion Strict "2.0.0"
  targets2 = Object.singleton "lib" $ Target
    { dependencies: Object.singleton "abc" (unsafeFromRight (Version.parseRange Strict ">=2.0.0 <3.0.0"))
    , sources: [ "src/**/*.purs" ]
    }
  license = unsafeFromRight $ SPDX.parse "MIT"
  location = Schema.GitHub
    { owner: "abcd-user"
    , repo: "abcd"
    , subdir: Nothing
    }
  description = Just "some description"
<<<<<<< HEAD
  v1 = Manifest { name, owners: Nothing, version: version1, license, repository, targets: targets1, description }
  v2 = Manifest { name, owners: Nothing, version: version2, license, repository, targets: targets2, description }
=======
  v1 = Manifest { name, version: version1, license, location, targets: targets1, description }
  v2 = Manifest { name, version: version2, license, location, targets: targets2, description }
>>>>>>> 561aa941
<|MERGE_RESOLUTION|>--- conflicted
+++ resolved
@@ -38,15 +38,9 @@
     , subdir: Nothing
     }
   description = Just "some description"
-<<<<<<< HEAD
-  v1a = Manifest { name, owners: Nothing, version: version1, license, repository: repositoryWrong, targets, description }
-  v1b = Manifest { name, owners: Nothing, version: version1, license, repository, targets, description }
-  v2 = Manifest { name, owners: Nothing, version: version2, license, repository, targets, description }
-=======
-  v1a = Manifest { name, version: version1, license, location: locationWrong, targets, description }
-  v1b = Manifest { name, version: version1, license, location, targets, description }
-  v2 = Manifest { name, version: version2, license, location, targets, description }
->>>>>>> 561aa941
+  v1a = Manifest { name, owners: Nothing, version: version1, license, location: locationWrong, targets, description }
+  v1b = Manifest { name, owners: Nothing, version: version1, license, location, targets, description }
+  v2 = Manifest { name, owners: Nothing, version: version2, license, location, targets, description }
 
 abc :: { name :: PackageName, v1 :: Manifest, v2 :: Manifest }
 abc = { name, v1, v2 }
@@ -69,13 +63,8 @@
     , subdir: Nothing
     }
   description = Just "some description"
-<<<<<<< HEAD
-  v1 = Manifest { name, owners: Nothing, version: version1, license, repository, targets: targets1, description }
-  v2 = Manifest { name, owners: Nothing, version: version2, license, repository, targets: targets2, description }
-=======
-  v1 = Manifest { name, version: version1, license, location, targets: targets1, description }
-  v2 = Manifest { name, version: version2, license, location, targets: targets2, description }
->>>>>>> 561aa941
+  v1 = Manifest { name, owners: Nothing, version: version1, license, location, targets: targets1, description }
+  v2 = Manifest { name, owners: Nothing, version: version2, license, location, targets: targets2, description }
 
 abcd :: { name :: PackageName, v1 :: Manifest, v2 :: Manifest }
 abcd = { name, v1, v2 }
@@ -98,10 +87,5 @@
     , subdir: Nothing
     }
   description = Just "some description"
-<<<<<<< HEAD
-  v1 = Manifest { name, owners: Nothing, version: version1, license, repository, targets: targets1, description }
-  v2 = Manifest { name, owners: Nothing, version: version2, license, repository, targets: targets2, description }
-=======
-  v1 = Manifest { name, version: version1, license, location, targets: targets1, description }
-  v2 = Manifest { name, version: version2, license, location, targets: targets2, description }
->>>>>>> 561aa941
+  v1 = Manifest { name, owners: Nothing, version: version1, license, location, targets: targets1, description }
+  v2 = Manifest { name, owners: Nothing, version: version2, license, location, targets: targets2, description }