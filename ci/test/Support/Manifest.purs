--- conflicted
+++ resolved
@@ -35,15 +35,9 @@
     , subdir: Nothing
     }
   description = Just "some description"
-<<<<<<< HEAD
-  v1a = Manifest { name, version: version1, license, repository: repositoryWrong, dependencies, description, files: Nothing }
-  v1b = Manifest { name, version: version1, license, repository, dependencies, description, files: Nothing }
-  v2 = Manifest { name, version: version2, license, repository, dependencies, description, files: Nothing }
-=======
-  v1a = Manifest { name, version: version1, license, location: locationWrong, targets, description }
-  v1b = Manifest { name, version: version1, license, location, targets, description }
-  v2 = Manifest { name, version: version2, license, location, targets, description }
->>>>>>> 561aa941
+  v1a = Manifest { name, version: version1, license, location: locationWrong, dependencies, description, files: Nothing }
+  v1b = Manifest { name, version: version1, license, location, dependencies, description, files: Nothing }
+  v2 = Manifest { name, version: version2, license, location, dependencies, description, files: Nothing }
 
 abc :: { name :: PackageName, v1 :: Manifest, v2 :: Manifest }
 abc = { name, v1, v2 }
@@ -60,13 +54,8 @@
     , subdir: Nothing
     }
   description = Just "some description"
-<<<<<<< HEAD
-  v1 = Manifest { name, version: version1, license, repository, dependencies: dependencies1, description, files: Nothing }
-  v2 = Manifest { name, version: version2, license, repository, dependencies: dependencies2, description, files: Nothing }
-=======
-  v1 = Manifest { name, version: version1, license, location, targets: targets1, description }
-  v2 = Manifest { name, version: version2, license, location, targets: targets2, description }
->>>>>>> 561aa941
+  v1 = Manifest { name, version: version1, license, location, dependencies: dependencies1, description, files: Nothing }
+  v2 = Manifest { name, version: version2, license, location, dependencies: dependencies2, description, files: Nothing }
 
 abcd :: { name :: PackageName, v1 :: Manifest, v2 :: Manifest }
 abcd = { name, v1, v2 }
@@ -83,10 +72,5 @@
     , subdir: Nothing
     }
   description = Just "some description"
-<<<<<<< HEAD
-  v1 = Manifest { name, version: version1, license, repository, dependencies: dependencies1, description, files: Nothing }
-  v2 = Manifest { name, version: version2, license, repository, dependencies: dependencies2, description, files: Nothing }
-=======
-  v1 = Manifest { name, version: version1, license, location, targets: targets1, description }
-  v2 = Manifest { name, version: version2, license, location, targets: targets2, description }
->>>>>>> 561aa941
+  v1 = Manifest { name, version: version1, license, location, dependencies: dependencies1, description, files: Nothing }
+  v2 = Manifest { name, version: version2, license, location, dependencies: dependencies2, description, files: Nothing }