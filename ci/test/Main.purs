module Test.Main where

import Registry.Prelude

import Data.Array as Array
import Data.Array.NonEmpty as NEA
import Data.Foldable (traverse_)
import Data.Map as Map
import Data.String.NonEmpty as NES
import Data.Time.Duration (Milliseconds(..))
import Effect.Aff as Exception
import Foreign.FastGlob as FastGlob
import Foreign.GitHub (IssueNumber(..))
import Foreign.Node.FS as FS.Extra
import Foreign.SPDX as SPDX
import Foreign.Tmp as Tmp
import Node.FS.Aff as FS
import Node.Path as Path
import Node.Process as Process
import Registry.API as API
import Registry.Json as Json
import Registry.PackageName as PackageName
import Registry.Schema (Manifest(..), Operation(..), Repo(..))
import Registry.Scripts.LegacyImport.Bowerfile (Bowerfile(..))
import Registry.Version (rawVersion) as Version
import Safe.Coerce (coerce)
import Test.Foreign.JsonRepair as Foreign.JsonRepair
import Test.Foreign.Licensee (licensee)
import Test.Registry.Hash as Registry.Hash
import Test.Registry.Index as Registry.Index
import Test.Registry.Scripts.LegacyImport.Stats (errorStats)
import Test.Registry.Version (testRange, testVersion) as Version
import Test.Spec as Spec
import Test.Spec.Assertions as Assert
import Test.Spec.Reporter.Console (consoleReporter)
import Test.Spec.Runner (defaultConfig, runSpec')
import Test.Support.Manifest as Fixtures

main :: Effect Unit
main = launchAff_ do
  -- Setup the Registry Index for tests
  registryEnv <- Registry.Index.mkTestIndexEnv

  -- get Manifest examples paths
  let examplesDir = "../examples/"
  packages <- FS.readdir examplesDir
  manifestExamplePaths <- join <$> for packages \package -> do
    let packageDir = examplesDir <> package
    manifests <- FS.readdir packageDir
    pure $ map (\manifestFile -> Path.concat [ packageDir, manifestFile ]) manifests

  runSpec' (defaultConfig { timeout = Just $ Milliseconds 10_000.0 }) [ consoleReporter ] do
    Spec.describe "API" do
      Spec.describe "Checks" do
        Spec.describe "Good package names" goodPackageName
        Spec.describe "Bad package names" badPackageName
        Spec.describe "Good SPDX licenses" goodSPDXLicense
        Spec.describe "Bad SPDX licenses" badSPDXLicense
        Spec.describe "Decode GitHub event to Operation" decodeEventsToOps
      Spec.describe "Tarball" do
        filterUnsafeGlobs
        pickTarballFiles
    Spec.describe "Bowerfile" do
      Spec.describe "Parses" do
        Spec.describe "Good bower files" goodBowerfiles
      Spec.describe "Does not parse" do
        Spec.describe "Bad bower files" badBowerfiles
      Spec.describe "Encoding" bowerFileEncoding
    Spec.describe "Licensee" licensee
    Spec.describe "Manifest" do
      Spec.describe "Encoding" manifestEncoding
      Spec.describe "Encoding examples" (manifestExamplesRoundtrip manifestExamplePaths)
    Spec.describe "Error Stats" errorStats
    Spec.describe "Registry Index" do
      Registry.Index.spec registryEnv
    Spec.describe "Hash" do
      Registry.Hash.testHash
    Spec.describe "Json" do
      Foreign.JsonRepair.testJsonRepair
    Spec.describe "Version" do
      Version.testVersion
    Spec.describe "Range" do
      Version.testRange

-- | Check all the example Manifests roundtrip (read+write) through PureScript
manifestExamplesRoundtrip :: Array FilePath -> Spec.Spec Unit
manifestExamplesRoundtrip paths = for_ paths \manifestPath -> Spec.it ("Roundrip check for " <> show manifestPath) do
  -- Now we read every manifest to our purescript type
  manifestStr <- FS.readTextFile UTF8 manifestPath
  case Json.parseJson manifestStr of
    Left err -> do
      error $ "Got error while parsing manifest"
      throwError $ Exception.error err
    Right (manifest :: Manifest) -> do
      -- And if that works, we then try to convert them back to JSON, and
      -- error out if any differ
      let newManifestStr = Json.printJson manifest
      manifestStr `Assert.shouldEqual` newManifestStr

manifestEncoding :: Spec.Spec Unit
manifestEncoding = do
  let
    roundTrip (Manifest manifest) = do
      let fields = manifest { dependencies = mapKeys PackageName.print manifest.dependencies }
      Spec.it (PackageName.print manifest.name <> " " <> Version.rawVersion manifest.version) do
        Json.roundtrip fields `Assert.shouldContain` fields

  roundTrip Fixtures.ab.v1a
  roundTrip Fixtures.ab.v1b
  roundTrip Fixtures.ab.v2
  roundTrip Fixtures.abc.v1
  roundTrip Fixtures.abc.v2
  roundTrip Fixtures.abcd.v1
  roundTrip Fixtures.abcd.v2

pickTarballFiles :: Spec.Spec Unit
pickTarballFiles = Spec.before runBefore do
  Spec.it "Picks correct files when packaging a tarball" \{ tmpFrom, tmpTo, writeDirectories, writeFiles } -> do
    let
      goodDirectories = [ "src" ]
      badDirectories = [ ".git", ".psci", Path.concat [ "test", "src" ] ]
      goodFiles =
        [ "purs.json"
        , "README.md"
        , "LICENSE"
        , Path.concat [ "src", "Main.purs" ]
        , Path.concat [ "src", "Main.js" ]
        ]
      badFiles = [ "package-lock.json", ".purs-repl", Path.concat [ "test", "Main.purs" ] ]

<<<<<<< HEAD
    writeDirectories (goodDirectories <> badDirectories)
    writeFiles (goodFiles <> badFiles)

    API.pickTarballFiles { from: tmpFrom, to: tmpTo, files: [] }

    paths <- FastGlob.match' [ "**/*" ] { cwd: Just tmpTo }

    let
      ignoredPaths = badDirectories <> badFiles
      acceptedPaths = goodDirectories <> goodFiles

    for_ paths \path -> do
      ignoredPaths `Assert.shouldNotContain` path
      acceptedPaths `Assert.shouldContain` path

  Spec.it "Accepts files provided via the files key" \{ tmpFrom, tmpTo, writeDirectories, writeFiles } -> do
    let
      goodDirectories = [ "src" ]
      additionalDirectories = [ "test", Path.concat [ "examples", "another", "dir" ] ]
      badDirectories = [ ".git" ]
      goodFiles = [ "README.md" ]
      badFiles = [ "package-lock.json" ]
      additionalFiles =
        [ Path.concat [ "test", "Main.js" ]
        , Path.concat [ "examples", "another", "dir", "test.tsx" ]
        ]

    writeDirectories (goodDirectories <> badDirectories <> additionalDirectories)
    writeFiles (goodFiles <> badFiles <> additionalFiles)

    let files = [ "test/**/*.js", "examples/**/*" ] <> badDirectories <> badFiles
    API.pickTarballFiles { from: tmpFrom, to: tmpTo, files }

    paths <- FastGlob.match' [ "**/*" ] { cwd: Just tmpTo }

    let
      alwaysBad = badDirectories <> badFiles
      acceptedBad = [ Path.concat [ "test", "Main.js" ], Path.concat [ "examples", "another", "dir", "test.tsx" ] ]
      alwaysGood = goodDirectories <> goodFiles

    for_ alwaysBad \bad -> do
      -- Even if files are accepted via the files key, if they are banned files
      -- they should be missing
      paths `Assert.shouldNotContain` bad

    -- Even though by default these files would not be included, the presence
    -- of the files key should include them
    for_ acceptedBad \accepted ->
      paths `Assert.shouldContain` accepted

    for_ alwaysGood \good ->
      paths `Assert.shouldContain` good
  where
  runBefore = do
    tmpFrom <- liftEffect Tmp.mkTmpDir
    tmpTo <- liftEffect Tmp.mkTmpDir

    let
      inTmp :: FilePath -> FilePath
      inTmp path = Path.concat [ tmpFrom, path ]

      writeDirectories :: Array FilePath -> _
      writeDirectories = traverse_ (FS.Extra.ensureDirectory <<< inTmp)

      writeFiles :: Array FilePath -> _
      writeFiles = traverse_ (\path -> FS.writeTextFile UTF8 (inTmp path) "<test>")

    pure { tmpFrom, tmpTo, writeDirectories, writeFiles }

filterUnsafeGlobs :: Spec.Spec Unit
filterUnsafeGlobs =
  Spec.it "Filters out unsafe globs" do
    cwd <- liftEffect Process.cwd
    let globs = [ "./../../*.purs", "../abc/**/*", "/root/.ssh/**", "./*", "abc/*" ]
    filtered <- API.filterUnsafeGlobs cwd globs
    filtered `Assert.shouldEqual` [ "./*", "abc/*" ]
=======
  let
    extraIgnoredFiles = [ "Unsaved.purs.swp", "._unused" ]
    acceptedDirectories = [ "src", "test" ]
    acceptedFiles = [ ".purs.json", "spago.dhall" ]

    writeDirectory directory = do
      let path = Path.concat [ tmp, directory ]
      FS.Extra.ensureDirectory path

    writeFile path =
      FS.writeTextFile UTF8 (Path.concat [ tmp, path ]) "<test>"

  -- First we fill the directory with various files and directories that
  -- must be removed prior to packaging
  traverse_ writeDirectory API.ignoredDirectories
  traverse_ writeFile $ Array.fold [ API.ignoredFiles, extraIgnoredFiles ]

  -- And with some directories and files that *shouldn't* be removed
  traverse_ writeDirectory acceptedDirectories
  traverse_ writeFile acceptedFiles

  -- Then, we attempt to remove files that are not meant to be packaged
  API.removeIgnoredTarballFiles tmp
  paths <- FS.readdir tmp

  -- Then, we check that no paths in the resulting directory can be found
  -- in the set of files that are supposed to be ignored
  for_ paths \path -> do
    let strippedPath = fromMaybe path $ String.stripPrefix (String.Pattern (tmp <> Path.sep)) path
    let ignored = API.ignoredDirectories <> API.ignoredFiles <> extraIgnoredFiles
    strippedPath `Assert.shouldNotSatisfy` (_ `Array.elem` ignored)

  -- Finally, we check that all files that are supposed to be in the
  -- resulting directory actually are.
  for_ (acceptedDirectories <> acceptedFiles) \accepted ->
    accepted `Assert.shouldSatisfy` (_ `Array.elem` paths)
>>>>>>> 7d5cf1ef

goodPackageName :: Spec.Spec Unit
goodPackageName = do
  let
    parseName str res = Spec.it str do
      (PackageName.print <$> PackageName.parse str) `Assert.shouldEqual` (Right res)

  parseName "a" "a"
  parseName "some-dash" "some-dash"

badPackageName :: Spec.Spec Unit
badPackageName = do
  let
    failParse str err = Spec.it str do
      (PackageName.print <$> PackageName.parse str) `Assert.shouldSatisfy` case _ of
        Right _ -> false
        Left { error } -> error == err
  let startErr = "Package name should start with a lower case char or a digit"
  let midErr = "Package name can contain lower case chars, digits and non-consecutive dashes"
  let endErr = "Package name should end with a lower case char or digit"
  let manyDashes = "Package names cannot contain consecutive dashes"

  failParse "-a" startErr
  failParse "double--dash" manyDashes
  failParse "BIGLETTERS" startErr
  failParse "some space" midErr
  failParse "a-" endErr
  failParse "" startErr
  failParse "🍝" startErr

goodSPDXLicense :: Spec.Spec Unit
goodSPDXLicense = do
  let
    parseLicense str = Spec.it str do
      (SPDX.print <$> SPDX.parse str) `Assert.shouldSatisfy` isRight

  -- current licenses
  parseLicense "MIT"
  parseLicense "BSD-3-Clause"
  parseLicense "CC-BY-1.0"
  parseLicense "Apache-2.0"

  -- deprecated licenses
  parseLicense "GPL-3.0"
  parseLicense "AGPL-1.0"

  -- combinations
  parseLicense "LGPL-2.1 OR BSD-3-Clause AND MIT"
  parseLicense "MIT AND (LGPL-2.1+ AND BSD-3-Clause)"

  -- exceptions
  parseLicense "GPL-3.0 WITH GPL-3.0-linking-exception"

badSPDXLicense :: Spec.Spec Unit
badSPDXLicense = do
  let
    invalid str suggestion = "Invalid SPDX identifier: " <> str <> case suggestion of
      Nothing -> ""
      Just s -> "\nDid you mean " <> s <> "?"
    parseLicense str suggestion = Spec.it str do
      (SPDX.print <$> SPDX.parse str) `Assert.shouldSatisfy` case _ of
        Right _ -> false
        Left err -> err == invalid str suggestion

  -- common mistakes
  parseLicense "Apache" (Just "Apache-1.0")
  parseLicense "Apache-2" (Just "Apache-2.0")
  parseLicense "Apache 2" (Just "Apache-2.0")
  parseLicense "BSD-3" (Just "BSD-3-Clause")
  parseLicense "MIT AND BSD-3" Nothing

decodeEventsToOps :: Spec.Spec Unit
decodeEventsToOps = do
  Spec.it "decodes an Update operation" do
    let
      issueNumber = IssueNumber 43
      operation = Update
        { packageName: unsafeFromRight $ PackageName.parse "something"
        , updateRef: "v1.2.3"
        }

    res <- API.readOperation "test/fixtures/issue_comment.json"
    res `Assert.shouldEqual` API.DecodedOperation issueNumber operation

  Spec.it "decodes an Addition operation" do
    let
      issueNumber = IssueNumber 149
      operation = Addition
        { packageName: unsafeFromRight $ PackageName.parse "prelude"
        , newRef: "v5.0.0"
        , newPackageLocation: GitHub { subdir: Nothing, owner: "purescript", repo: "purescript-prelude" }
        }

    res <- API.readOperation "test/fixtures/issue_created.json"
    res `Assert.shouldEqual` API.DecodedOperation issueNumber operation

goodBowerfiles :: Spec.Spec Unit
goodBowerfiles = do
  let
    parse :: String -> Either String Bowerfile
    parse = Json.parseJson

    parseBowerfile' str = Spec.it str do
      parse str `Assert.shouldSatisfy` isRight

    parseBowerfile = parseBowerfile' <<< Json.stringify

    simpleFile = Json.encode { version: "v1.0.0", license: "MIT" }
    goodBowerfile = Json.encode { version: "v1.0.0", license: "", dependencies: {} }
    extraPropsBowerfile =
      Json.encode
        { extra: "value"
        , license: "not a license"
        , version: "v1.1.1"
        }
    nonSemverBowerfile =
      Json.encode
        { version: "notsemver"
        , license: ""
        , dependencies: { also: "not semver" }
        , devDependencies: { lastly: "🍝" }
        }
    completeBowerfile =
      Json.encode
        { version: "v1.0.1"
        , license: [ "license" ]
        , dependencies:
            { "other-package": "v0.0.1"
            , "another-package": "v10.0.1-rc1"
            }
        , devDependencies:
            { "dev-dep": "v2.0.0" }
        }

  parseBowerfile goodBowerfile
  parseBowerfile simpleFile
  parseBowerfile extraPropsBowerfile
  parseBowerfile nonSemverBowerfile
  parseBowerfile completeBowerfile

badBowerfiles :: Spec.Spec Unit
badBowerfiles = do
  let
    parse :: String -> Either String Bowerfile
    parse = Json.parseJson

    failParseBowerfile' str = Spec.it str do
      parse str `Assert.shouldNotSatisfy` isRight

    failParseBowerfile = failParseBowerfile' <<< Json.stringify

    wrongLicenseFormat =
      Json.encode { version: "", license: true }

    wrongDependenciesFormat =
      Json.encode
        { version: "", license: "", dependencies: ([] :: Array Int) }

  failParseBowerfile wrongLicenseFormat
  failParseBowerfile wrongDependenciesFormat

bowerFileEncoding :: Spec.Spec Unit
bowerFileEncoding = do
  Spec.it "Can be decoded" do
    let
      dependencies =
        Map.fromFoldable $ map coerce
          [ Tuple "dependency-first" "v1.0.0"
          , Tuple "dependency-second" "v2.0.0"
          ]
      description = Nothing
      bowerFile = Bowerfile
        { license: NEA.fromArray $ Array.catMaybes [ NES.fromString "MIT" ]
        , dependencies
        , description
        }
    Json.roundtrip bowerFile `Assert.shouldContain` bowerFile
<|MERGE_RESOLUTION|>--- conflicted
+++ resolved
@@ -118,17 +118,10 @@
   Spec.it "Picks correct files when packaging a tarball" \{ tmpFrom, tmpTo, writeDirectories, writeFiles } -> do
     let
       goodDirectories = [ "src" ]
-      badDirectories = [ ".git", ".psci", Path.concat [ "test", "src" ] ]
-      goodFiles =
-        [ "purs.json"
-        , "README.md"
-        , "LICENSE"
-        , Path.concat [ "src", "Main.purs" ]
-        , Path.concat [ "src", "Main.js" ]
-        ]
-      badFiles = [ "package-lock.json", ".purs-repl", Path.concat [ "test", "Main.purs" ] ]
-
-<<<<<<< HEAD
+      badDirectories = API.ignoredDirectories <> [ Path.concat [ "test", "src" ] ]
+      goodFiles = [ "purs.json", "README.md", "LICENSE", Path.concat [ "src", "Main.purs" ], Path.concat [ "src", "Main.js" ] ]
+      badFiles = API.ignoredFiles <> [ Path.concat [ "test", "Main.purs" ] ]
+
     writeDirectories (goodDirectories <> badDirectories)
     writeFiles (goodFiles <> badFiles)
 
@@ -144,7 +137,7 @@
       ignoredPaths `Assert.shouldNotContain` path
       acceptedPaths `Assert.shouldContain` path
 
-  Spec.it "Accepts files provided via the files key" \{ tmpFrom, tmpTo, writeDirectories, writeFiles } -> do
+  Spec.it "Accepts extra files provided via the files key" \{ tmpFrom, tmpTo, writeDirectories, writeFiles } -> do
     let
       goodDirectories = [ "src" ]
       additionalDirectories = [ "test", Path.concat [ "examples", "another", "dir" ] ]
@@ -205,44 +198,6 @@
     let globs = [ "./../../*.purs", "../abc/**/*", "/root/.ssh/**", "./*", "abc/*" ]
     filtered <- API.filterUnsafeGlobs cwd globs
     filtered `Assert.shouldEqual` [ "./*", "abc/*" ]
-=======
-  let
-    extraIgnoredFiles = [ "Unsaved.purs.swp", "._unused" ]
-    acceptedDirectories = [ "src", "test" ]
-    acceptedFiles = [ ".purs.json", "spago.dhall" ]
-
-    writeDirectory directory = do
-      let path = Path.concat [ tmp, directory ]
-      FS.Extra.ensureDirectory path
-
-    writeFile path =
-      FS.writeTextFile UTF8 (Path.concat [ tmp, path ]) "<test>"
-
-  -- First we fill the directory with various files and directories that
-  -- must be removed prior to packaging
-  traverse_ writeDirectory API.ignoredDirectories
-  traverse_ writeFile $ Array.fold [ API.ignoredFiles, extraIgnoredFiles ]
-
-  -- And with some directories and files that *shouldn't* be removed
-  traverse_ writeDirectory acceptedDirectories
-  traverse_ writeFile acceptedFiles
-
-  -- Then, we attempt to remove files that are not meant to be packaged
-  API.removeIgnoredTarballFiles tmp
-  paths <- FS.readdir tmp
-
-  -- Then, we check that no paths in the resulting directory can be found
-  -- in the set of files that are supposed to be ignored
-  for_ paths \path -> do
-    let strippedPath = fromMaybe path $ String.stripPrefix (String.Pattern (tmp <> Path.sep)) path
-    let ignored = API.ignoredDirectories <> API.ignoredFiles <> extraIgnoredFiles
-    strippedPath `Assert.shouldNotSatisfy` (_ `Array.elem` ignored)
-
-  -- Finally, we check that all files that are supposed to be in the
-  -- resulting directory actually are.
-  for_ (acceptedDirectories <> acceptedFiles) \accepted ->
-    accepted `Assert.shouldSatisfy` (_ `Array.elem` paths)
->>>>>>> 7d5cf1ef
 
 goodPackageName :: Spec.Spec Unit
 goodPackageName = do
