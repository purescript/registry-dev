--- conflicted
+++ resolved
@@ -11,13 +11,7 @@
 import Foreign.FastGlob (Include(..))
 import Foreign.FastGlob as FastGlob
 import Foreign.Tmp as Tmp
-<<<<<<< HEAD
-import Node.Path as Node.Path
-=======
-import Node.FS.Stats as Stats
-import Node.Glob.Basic as Glob
 import Node.Path as Path
->>>>>>> 7d5cf1ef
 import Registry.Index (RegistryIndex)
 import Registry.Index as Index
 import Registry.PackageGraph as PackageGraph
@@ -63,12 +57,7 @@
       packagePaths <- liftAff $ FastGlob.match' [ "**/*" ] { cwd: Just tmp, include: FilesOnly }
 
       let
-<<<<<<< HEAD
-        expectedPaths = map Node.Path.concat
-=======
-        actualPaths = Map.keys $ Map.filter (not Stats.isDirectory) packagePaths
-        expectedPaths = Set.fromFoldable $ map (Path.concat <<< Array.cons tmp)
->>>>>>> 7d5cf1ef
+        expectedPaths = map Path.concat
           [ [ "2", "ab" ]
           , [ "3", "a", "abc" ]
           , [ "ab", "cd", "abcd" ]
