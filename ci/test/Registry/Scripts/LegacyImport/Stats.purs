--- conflicted
+++ resolved
@@ -102,13 +102,8 @@
                       ( Manifest
                           { license: mockLicense
                           , name: mockPackageName
-<<<<<<< HEAD
-                          , repository: Git { subdir: Nothing, url: "https://github.com/purescript/foobar" }
+                          , location: Git { subdir: Nothing, gitUrl: "https://github.com/purescript/foobar" }
                           , dependencies: Map.empty
-=======
-                          , location: Git { subdir: Nothing, gitUrl: "https://github.com/purescript/foobar.git" }
-                          , targets: Object.empty
->>>>>>> 561aa941
                           , description: Just "Some description"
                           , version: mockVersion
                           , files: Nothing
