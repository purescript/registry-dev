{-

The schema for `.purs.json` files.

This object holds all the info that the Registry needs to know about it.

-}

let Map = (./Prelude.dhall).Map.Type

let Manifest =
      -- The name of the package
      { name : Text
      -- A short description of the package
      , description : Optional Text
      -- The SPDX code for the license under which the code is released
      , license : Text
      -- The version of this package
      , version : Text
<<<<<<< HEAD
      -- The git repo the package is published at
      , repository : ./Repo.dhall
      -- A list of globs indicating files in addition to the src directory
      -- that should be included in the package tarball
      , files : Optional (List Text)
      -- The packages this package depends on
      , dependencies : Map Text Text
=======
      -- The location where package sources can be found
      , location : ./Location.dhall
      -- Compilation targets for the Package
      , targets : Map Text Target
>>>>>>> 561aa941
      }

in Manifest<|MERGE_RESOLUTION|>--- conflicted
+++ resolved
@@ -17,20 +17,13 @@
       , license : Text
       -- The version of this package
       , version : Text
-<<<<<<< HEAD
-      -- The git repo the package is published at
-      , repository : ./Repo.dhall
+      -- The location where package sources can be found
+      , location : ./Location.dhall
       -- A list of globs indicating files in addition to the src directory
       -- that should be included in the package tarball
       , files : Optional (List Text)
       -- The packages this package depends on
       , dependencies : Map Text Text
-=======
-      -- The location where package sources can be found
-      , location : ./Location.dhall
-      -- Compilation targets for the Package
-      , targets : Map Text Target
->>>>>>> 561aa941
       }
 
 in Manifest