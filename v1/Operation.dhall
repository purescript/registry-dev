{-

A type describing all the possible operations for the Registry API.

-}

let Location = ./Location.dhall

-- An operation that must be signed with the key listed in the owners field of
-- the manifest.
let AuthenticatedOperation =
  < Unpublish : { packageName : Text, unpublishVersion : Text, unpublishReason : Text } >

in
<<<<<<< HEAD
  < Addition : { packageName : Text, newPackageLocation : Repo, newRef : Text }
=======
  < Addition : { packageName : Text, newPackageLocation : Location, newRef : Text, addToPackageSet: Bool }
>>>>>>> 561aa941
  | Update : { packageName : Text, updateRef : Text }
  | Authenticated : { payload : AuthenticatedOperation, signature : List Text, email : Text }
  ><|MERGE_RESOLUTION|>--- conflicted
+++ resolved
@@ -12,11 +12,7 @@
   < Unpublish : { packageName : Text, unpublishVersion : Text, unpublishReason : Text } >
 
 in
-<<<<<<< HEAD
-  < Addition : { packageName : Text, newPackageLocation : Repo, newRef : Text }
-=======
-  < Addition : { packageName : Text, newPackageLocation : Location, newRef : Text, addToPackageSet: Bool }
->>>>>>> 561aa941
+  < Addition : { packageName : Text, newPackageLocation : Location, newRef : Text }
   | Update : { packageName : Text, updateRef : Text }
   | Authenticated : { payload : AuthenticatedOperation, signature : List Text, email : Text }
   >