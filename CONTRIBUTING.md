# Contributing to the PureScript Registry

Welcome to the PureScript Registry development repository! This file helps you get up to speed contributing to the registry.

## Getting Started

You can get all the tools you need to work on this repository via Nix by entering the Nix shell:

```sh
nix develop
```

Then, you can treat this repository as an ordinary PureScript project:

```sh
# Build the source
spago build

# Run the tests
spago test
```

> NOTE: You don't strictly need Nix to work on the registry; if you are contributing PureScript changes only then you can get away with just `purs` and `spago`, but be aware that some tests will fail on your machine, you may see database errors, and you will not be able to run integration tests.

## Repository Structure

The registry is a significant PureScript application split into several runnable modules.

- `app` is the main application and contains the registry server and the GitHub-based API. App code goes here.
- `foreign` contains library code for FFI bindings to JavaScript libraries. Any FFI you write should go here.
- `lib` contains library code meant for other PureScript packages (such as Spago) to reuse. Core registry types and functions go here, and we are careful not to introduce breaking changes unless absolutely necessary.
- `scripts` contains runnable modules written on top of the app for performing registry tasks like uploading and transferring packages.

There are three more directories containing code for the registry.

- `db` contains schemas and migrations for the sqlite3 database used by the server.
- `nix` contains Nix code for building and deploying the registry server to Digital Ocean.
- `types` contains Dhall specifications for the core registry types

Finally, the `flake.nix` file orchestrates builds for the whole repository.

## Available Nix Commands

The Registry server can be run locally:

```sh
nix run .#server
```

You can also run any of the modules listed in the [scripts](./scripts/) directory by converting the camel-case file name to kebab-case, such as:

```sh
# To run `LegacyImporter.purs`
nix run .#legacy-importer

# To run `PackageTransferrer.purs`
nix run .#package-transferrer
```

### Required Environment Variables

The [.env.example](./.env.example) file lists out a number of environment variables that you can set. Scripts that require environment variables will fail at startup if the required env var is not found, so you can add only the ones you need to your .env file.

## Testing

The usual PureScript testing workflow applies in the registry — from within a Nix shell, you can execute all tests:

```sh
spago test
```

There are also a number of checks run by the Nix flake for non-PureScript code, such as verifying Dhall types. Run them:

```sh
nix flake check -L
```

There is an integration test that will deploy the registry server and make requests to the API, which you can run if you are on a Linux machine. It is included in the `nix flake check` command by default, but it can be convenient to run standalone as well:

```sh
nix build checks.x86_64-linux.integration
```

You can "deploy" the registry server to a local VM and manually hit the API as if it were the production server:

```sh
# The server will be available at localhost:8080
nix run
```

### Testing Guidelines

The PureScript code in the registry is well-tested, ranging from tests for individual functions to full end-to-end tests for the registry server running in a NixOS machine configured the same way as the deployed machine. The smaller and more pure the test, the easier it is to write and maintain; most code is tested via unit tests written with `spec`, and only the core pipelines are run in the integration test.

Each PureScript workspace has a `test` directory containing tests written with `spec`. For example, see the [`lib`](./lib/test/), [`foreign`](./foreign/test/), or [`app`](./app/test/) test directories. If you write a new function in e.g. the `foreign` workspace, then write tests in the `foreign/test` directory.

In general we prefer that tests are self-contained in PureScript. For example, if you need to decode some JSON data, prefer to write that data in a PureScript string and decode the string rather than read a JSON file from disk. If a function must read from disk, prefer to generate test data and write it to a `tmp` directory rather than commit test files to the repository.

However, in the rare case where you do need to store test data in the repository, you can do so in the `fixtures` directory. For example, see the [`lib` fixtures](./lib/fixtures/) or the [`app` fixtures](./app/fixtures/). (These are only for tests, but they're kept outside the `test` directory so that Spago doesn't try to compile PureScript code found in the fixtures when running `spago test`.)

### Mock Tests

The registry source code is defined such that most effectful code is abstracted by the [`App.Effect`](./app/src/App/Effect) modules. This allows us to mock those effects for testing purposes. For example, the `publish` function will download packages from S3 using the `STORAGE` effect, publish documentation to Pursuit with the `PURSUIT` effect, write to the registry repository with the `REGISTRY` effect, fetch data from remote repositories with the `GITHUB` effect, and more.

We obviously don't want to perform these effects in our tests, but we still want to test that the `publish` function behaves as expected. If you are writing a test for a function written in `Run (SOME_EFFECT + r) a`, like `publish`, then you will need to mock effects when writing your tests. You can see the mock implementations in the [`Registry.Test.Assert.Run`](./app/test/Test/Assert/Run.purs) module.

The mock tests use fixtures to represent remote resources. For example, instead of a remote S3 bucket we have the [`registry-storage`](./app/fixtures/registry-storage/) fixtures; this directory is our 'storage backend' and we can 'download' tarballs from it and 'upload' tarballs to it. Instead of accessing arbitrary GitHub repositories we have the [`github-packages`](./app/fixtures/github-packages/) fixtures. Instead of the upstream registry, registry-index, and package-sets repositories, we have e.g. the [`registry-index`](./app/fixtures/registry-index) fixtures.

The function under test will only have access to data in these fixtures.

### Integration Tests

There is an integration test that will deploy the production registry server (no mock effects) and then execute a number of requests against its API. On x86_64-linux machines you can run it:

```sh
nix build checks.x86_64-linux.integration
```

The integration test uses the same server machine that we deploy. It makes requests to the GitHub API and our S3 storage, executes `git` commands against the upstream registry, registry-index, and package-sets repositories, accesses a SQLite database, and so on. In other words, it uses the real-world implementations of the `Registry`, `GitHub`, `Storage`, and other effects. It is the most complicated to set up, so the integration tests **should be kept minimal**. If it is possible to use unit tests or mock effects, use those instead. The integration test ensures that each API endpoint is usable, but scenarios more complicated than standard usage should be done in mock effect tests instead.

Of course, we don't _actually_ want to touch any real-world data and in a Nix test environment we cannot access the network arbitrarily. Instead we hijack the effect implementations from the outside and supply the same fixtures which are available in the mock effect tests. There are two external methods of access we need to replace.

#### Intercepting Git

Git can use a local file path instead of a remote URL, such that `git clone my-path new-repo` clones to `new-repo` and sets as its origin `my-path`. You can even make changes and push to the upstream if the upstream has been configured with `receive.denyCurrentBranch` set to `ignore`, though this wrecks the upstream's working index. For the sake of tests this doesn't matter.

To support the integration test we supply a wrapped version of `git` that replaces URLs of the form `https://...<domain>/...` with `file://...<path>/...`, where `<path>` is a temporary directory set up with fake repositories built from the fixtures at runtime. For example, this path for the registry-index repository might be `file:///tmp/repo-fixtures/purescript/registry-index`. In this way we can replace various possible Git servers the registry may contact with local fixtures instead.

The wrapped git needs to know where the fixture data lives on the integration test virtual machine, and so we thread a `REPO_FIXTURES_DIR` environment variable through the systemd service for the server to the wrapper script. Packages will be cloned from that directory instead of from GitHub.

#### Intercepting HTTPS

Likewise, we can replace HTTP requests with [wiremock](https://wiremock.org). This tool allows us to return fixture results to HTTP requests. Each API we access has its own wiremock service set up with fixture data; the basic service definition is in the [`nix/wiremock.nix`](./nix/wiremock.nix) file, and individual services with their fixture data are found in the [`flake.nix`](./flake.nix) file. Instead of sending requests to e.g. the GitHub API at https://api.github.com we send them to the local Wiremock server. To do that, we configure our integration test VM with the base URLs for each API we hit. For example:

```sh
# Requests to the GitHub API via Octokit
GITHUB_API_URL=http://localhost:9001

# Requests to packages.registry.purescript.org, e.g. downloads
S3_API_URL=https://localhost:9002

# Requests to the underlying S3 bucket, e.g. 'listObjects'
S3_BUCKET_URL=https://localhost:9003

# Requests to pursuit.purescript.org
PURSUIT_API_URL=https://localhost:9004
```

For each service definition we include request/response pairs we intend to be available on our local API, written in Nix. Here's a short example of creating a mock GitHub API with a request/response pair; in the deployed virtual machine, requests to the GitHub API can be made to http://localhost:9001.

```nix
services.wiremock-github-api = {
  enable = true;
  port = 9001;
  mappings = [
    {
      request = {
        method = "GET";
        url = "/repos/purescript/package-sets/tags";
      };
      response = {
        status = 200;
        headers."Content-Type" = "application/json";
        jsonBody = {
          name = "psc-0.15.10-20230105";
          commit = {
            sha = "090897c992b2b310b1456506308db789672adac1";
            url = "https://api.github.com/repos/purescript/package-sets/commits/090897c992b2b310b1456506308db789672adac1";
          };
        };
      };
    }
  ];
};
```

It is also possible to include specific files that should be returned to requests via the `files` key. Here's another short example of setting up an S3 mock, in which we copy files from the fixtures into the wiremock service's working directory given a particular file name, and then write request/response mappings that respond to requests by reading the file at path given by `bodyFileName`.

```nix
services.wiremock-s3-api = {
  enable = true;
  port = 9002;
  files = [
    {
      name = "prelude-6.0.1.tar.gz";
      path = ./app/fixtures/registry-storage/prelude-6.0.1.tar.gz;
    }
  ];
  mappings = [
    {
      request = {
        method = "GET";
        url = "/prelude/6.0.1.tar.gz";
      };
      response = {
        status = 200;
        headers."Content-Type" = "application/octet-stream";
        bodyFileName = "prelude-6.0.1.tar.gz";
      };
    }
  ];
};
```

## Deployment

The registry is continuously deployed. The [deploy.yml](./.github/workflows/deploy.yml) file defines a GitHub Actions workflow to auto-deploy the server when a new commit is pushed to `master` and test workflows have passed.

However, you can manually deploy a new version of the registry server in one step:

```sh
# Will deploy the server to registry.purescript.org
colmena apply
```

<<<<<<< HEAD
If the deployment fails it will automatically be rolled back. If you have provisioned a new machine altogether, then you will first need to copy a valid `.env` file to `/var/lib/registry-server/.env` before the server will run. You can test that the server has come up appropriately by SSH-ing into the server and running `journalctl -fu server.service`.
=======
If the deployment fails it will automatically be rolled back. You can test that the server has come up appropriately by SSHing into the server and running `journalctl -uf server.service`.

### Updating Secrets

If you have provisioned a new machine or need to update a secret, then you will need to create or edit the `.env` file located in `/var/lib/registry-server`. It follows the same rules as described in the [`.env.example`](./.env.example) file in this repository.
>>>>>>> 64e3a6c4
<|MERGE_RESOLUTION|>--- conflicted
+++ resolved
@@ -213,12 +213,4 @@
 colmena apply
 ```
 
-<<<<<<< HEAD
-If the deployment fails it will automatically be rolled back. If you have provisioned a new machine altogether, then you will first need to copy a valid `.env` file to `/var/lib/registry-server/.env` before the server will run. You can test that the server has come up appropriately by SSH-ing into the server and running `journalctl -fu server.service`.
-=======
-If the deployment fails it will automatically be rolled back. You can test that the server has come up appropriately by SSHing into the server and running `journalctl -uf server.service`.
-
-### Updating Secrets
-
-If you have provisioned a new machine or need to update a secret, then you will need to create or edit the `.env` file located in `/var/lib/registry-server`. It follows the same rules as described in the [`.env.example`](./.env.example) file in this repository.
->>>>>>> 64e3a6c4
+If the deployment fails it will automatically be rolled back. If you have provisioned a new machine or need to update a secret, then you will first need to copy a valid `.env` file to `/var/lib/registry-server/.env` before the server will run. You can test that the server has come up appropriately by SSHing into the server and running `journalctl -u server.service`.