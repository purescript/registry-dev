--- conflicted
+++ resolved
@@ -42,11 +42,7 @@
 import Registry.Sha256 (Sha256)
 import Registry.Sha256 as Sha256
 import Registry.Version (Version)
-<<<<<<< HEAD
 import Registry.Version as Version
-import Type.Proxy (Proxy(..))
-=======
->>>>>>> fc203a9e
 
 -- | A record of all published and unpublished versions of a package, along with
 -- | the last-used location and any owners (public keys) authorized to take
