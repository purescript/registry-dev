--- conflicted
+++ resolved
@@ -21,7 +21,9 @@
 import Prelude
 
 import Control.Alt ((<|>))
+import Control.Monad.Except (Except, except)
 import Data.Array.NonEmpty (NonEmptyArray)
+import Data.Codec as Codec
 import Data.Codec.JSON as CJ
 import Data.Codec.JSON.Common as CJ.Common
 import Data.Codec.JSON.Record as CJ.Record
@@ -31,6 +33,7 @@
 import Data.Maybe (Maybe)
 import Data.Newtype (class Newtype)
 import Data.Profunctor as Profunctor
+import JSON (JSON)
 import Registry.Internal.Codec as Internal.Codec
 import Registry.Location (Location)
 import Registry.Location as Location
@@ -79,31 +82,26 @@
   , ref :: String
   }
 
-<<<<<<< HEAD
-publishedMetadataCodec :: JsonCodec PublishedMetadata
-publishedMetadataCodec = CA.Record.object "PublishedMetadata"
-  { bytes: CA.number
-  , compilers: compilersCodec
-=======
 publishedMetadataCodec :: CJ.Codec PublishedMetadata
 publishedMetadataCodec = CJ.named "PublishedMetadata" $ CJ.Record.object
   { bytes: CJ.number
->>>>>>> ebf49440
+  , compilers: compilersCodec
   , hash: Sha256.codec
   , publishedTime: Internal.Codec.iso8601DateTime
   , ref: CJ.string
   }
   where
-  compilersCodec :: JsonCodec (Either Version (NonEmptyArray Version))
-  compilersCodec = CA.codec' decode encode
+  compilersCodec :: CJ.Codec (Either Version (NonEmptyArray Version))
+  compilersCodec = Codec.codec' decode encode
     where
-    decode json =
-      map Left (CA.decode Version.codec json)
-        <|> map Right (CA.decode (CA.Common.nonEmptyArray Version.codec) json)
+    decode :: JSON -> Except CJ.DecodeError (Either Version (NonEmptyArray Version))
+    decode json = except do
+      map Left (CJ.decode Version.codec json)
+       <|> map Right (CJ.decode (CJ.Common.nonEmptyArray Version.codec) json)
 
     encode = case _ of
-      Left version -> CA.encode Version.codec version
-      Right versions -> CA.encode (CA.Common.nonEmptyArray Version.codec) versions
+      Left version -> CJ.encode Version.codec version
+      Right versions -> CJ.encode (CJ.Common.nonEmptyArray Version.codec) versions
 
 -- | Metadata about an unpublished package version.
 type UnpublishedMetadata =
