--- conflicted
+++ resolved
@@ -33,89 +33,9 @@
   { solverIndex, solutions } <- setup
 
   runSpec' defaultConfig [ consoleReporter ] do
-<<<<<<< HEAD
-    let
-      testPackages :: Solver.Dependencies -> Spec.Spec Unit
-      testPackages pkgs = void $ forWithIndex pkgs \package versions ->
-        Spec.it ("Solves " <> PackageName.print package) do
-          log $ "Solving " <> PackageName.print package <> "..."
-          void $ forWithIndex versions \version dependencies -> do
-            let
-              name = PackageName.print package <> "@" <> Version.printVersion version
-              isNoVersionsError = case _ of
-                Solver.NoVersionsInRange _ _ _ _ -> true
-                _ -> false
-
-            case Solver.solve solverIndex dependencies of
-              -- If we can't provide a solution because no versions are available in
-              -- the index, then we either restricted our ranges too much or the
-              -- problem is that our index has fewer versions than Bower's. In the
-              -- interest of useful tests, we assume the latter.
-              Left errs | NEA.any isNoVersionsError errs -> pure unit
-              -- Otherwise, we failed to find a solution and failed the test.
-              Left errs -> do
-                let printedErrs = String.joinWith "\n" $ NEA.toArray $ map Solver.printSolverError errs
-                let bowerSolution = unsafeFromJust $ Map.lookup package bowerSolutions >>= Map.lookup version
-                Assert.fail $ String.joinWith "\n----------\n"
-                  [ name
-                  , printedErrs
-                  , Json.printJson bowerSolution
-                  ]
-              -- If we found a solution then we passed the test.
-              -- TODO: We can also check that our solution produces versions as
-              -- high as those produced by Bower, if we want.
-              Right _ -> pure unit
-
-=======
->>>>>>> 8c2c8913
     Spec.describe "Solves core packages" do
       mkTest solverIndex $ unsafeFromJust $ Map.lookup "purescript" solutions
 
-<<<<<<< HEAD
-  {-
-  Spec.describe "Solves contrib packages" do
-    const (pure unit) $ testPackages contribPackages
-
-  Spec.describe "Solves web packages" do
-    const (pure unit) $ testPackages webPackages
-
-  Spec.describe "Solves node packages" do
-    const (pure unit) $ testPackages nodePackages
-
-  Spec.describe "Solves other packages" do
-    const (pure unit) $ testPackages _otherPackages
-  -}
-  where
-  setup :: Aff { index :: RegistryIndex, bowerSolutions :: Map PackageName (Map Version (Map PackageName Version)) }
-  setup = do
-    tmp <- liftEffect Tmp.mkTmpDir
-
-    result <- withBackoff' $ Except.runExceptT do
-      Git.runGit_ [ "clone", "https://github.com/purescript/registry-index", "--depth", "20" ] (Just tmp)
-      Git.runGit_ [ "checkout", "b2aaad20631178421e1140a414f02c89374341e9" ] (Just (Path.concat [ tmp, "registry-index" ]))
-      Git.runGit_ [ "clone", "https://github.com/thomashoneyman/bower-solver-results" ] (Just tmp)
-      Git.runGit_ [ "checkout", "302e26e0c9a1c587c1acdb04192d0b93c073bdf1" ] (Just (Path.concat [ tmp, "bower-solver-results" ]))
-
-    case result of
-      Nothing -> throwError $ Exception.error "Could not clone registry index and/or solver results."
-      Just _ -> pure unit
-
-    index <- Index.readRegistryIndex (Path.concat [ tmp, "registry-index" ])
-
-    bowerSolutions <- do
-      contents <- FS.Aff.readdir (Path.concat [ tmp, "bower-solver-results" ])
-      let files = filterMap (String.stripSuffix (String.Pattern ".json")) contents
-      parsed <- for files \filename -> do
-        package <- case PackageName.parse filename of
-          Left err -> throwError $ Exception.error $ Parsing.parseErrorMessage err
-          Right parsed -> pure parsed
-        versions <- Json.readJsonFile (Path.concat [ tmp, "bower-solver-results", filename <> ".json" ]) >>= case _ of
-          Left err -> throwError $ Exception.error err
-          Right versions -> pure versions
-        pure (Tuple package versions)
-      liftEffect $ log "Finished reading JSON"
-      pure $ Map.fromFoldable parsed
-=======
     Spec.describe "Solves contrib packages" do
       mkTest solverIndex $ unsafeFromJust $ Map.lookup "purescript-contrib" solutions
 
@@ -126,7 +46,6 @@
       mkTest solverIndex $ unsafeFromJust $ Map.lookup "purescript-web" solutions
 
 type Owner = String
->>>>>>> 8c2c8913
 
 type SegmentedByOwner = Map Owner (Map PackageName (Map Version { bower :: BowerSolved, manifest :: Map PackageName Range }))
 
