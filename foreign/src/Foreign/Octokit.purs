--- conflicted
+++ resolved
@@ -207,18 +207,13 @@
   , headers: Object.empty
   , args: noArgs
   , paginate: false
-<<<<<<< HEAD
-  , codec: Profunctor.dimap toJsonRep fromJsonRep $ CA.Record.object "CommitData"
-      { data: CA.Record.object "Commit"
-          { committer: CA.Record.object "Commit.committer"
+  , codec: Profunctor.dimap toJsonRep fromJsonRep $ CJ.named "CommitData" $ CJ.Record.object
+      { data: CJ.named "Commit" $ CJ.Record.object
+          { committer: CJ.named "Commit.committer" $ CJ.Record.object
               { date: Internal.Codec.iso8601DateTime
               }
           }
       }
-=======
-  , codec: Profunctor.dimap toJsonRep fromJsonRep $ CJ.named "Commit" $ CJ.Record.object
-      { committer: CJ.Record.object { date: Internal.Codec.iso8601DateTime } }
->>>>>>> ebf49440
   }
   where
   toJsonRep date = { data: { committer: { date } } }
