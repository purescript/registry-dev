--- conflicted
+++ resolved
@@ -112,54 +112,16 @@
       , license : Text
       -- The version of this package
       , version : Text
-<<<<<<< HEAD
-      -- The git repo the package is published at
-      , repository : ./Repo.dhall
+      -- The location where package sources can be found
+      , location : ./Location.dhall
       -- The packages this package depends on
       , dependencies : Map Text Text
-=======
-      -- The location where package sources can be found
-      , location : ./Location.dhall
-      -- Compilation targets for the Package
-      , targets : Map Text Target
->>>>>>> 561aa941
       }
 
 in Manifest
 ```
 
-<<<<<<< HEAD
-Note: the [`Repo` schema](./v1/Repo.dhall) includes support for packages that are
-=======
-It's useful to embed the definition for `Target` too, since it's the main component of a `Manifest`:
-
-```dhall
-{-
-
-A "compilation target".
-
-Every target can have its own dependencies, source globs, etc.
-By convention a package needs to have at least one target called `lib`.
-
-Other common ones are `app`, `test`, `dev`, `bench`, etc.
-
--}
-
-let Map = (./Prelude.dhall).Map.Type
-
-let Target =
-      -- A mapping between package names (as published on the Registry or
-      -- included in the Package Set) and SemVer ranges for them.
-      { dependencies : Map Text Text
-      -- Local source globs to include in the compilation for the target
-      , sources : List Text
-      }
-
-in  Target
-```
-
 Note: the [`Location` schema](./v1/Location.dhall) includes support for packages that are
->>>>>>> 561aa941
 not published from the root of the repository, by supplying the (optional) `subdir` field.
 This means that a repository could potentially host several packages (commonly called a "monorepo").
 
